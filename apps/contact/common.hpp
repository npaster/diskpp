--- conflicted
+++ resolved
@@ -243,7 +243,7 @@
 template<typename Mesh>
 auto
 make_is_dirichlet_vector(const Mesh& msh,
-                const disk::mechanics::BoundaryConditionsScalar<Mesh>& bnd)
+                const disk::BoundaryConditions<Mesh>& bnd)
 {
     //cells with contact faces
     auto num_cells = msh.cells_size();
@@ -299,12 +299,426 @@
 }
 
 
-<<<<<<< HEAD
 template<typename Mesh>
 std::vector<std::pair<size_t,size_t >>
 dirichlet_offset(const Mesh& msh, const hho_degree_info& hdi,
-                const disk::mechanics::BoundaryConditionsScalar<Mesh>& bnd)
-=======
+                const disk::BoundaryConditions<Mesh>& bnd)
+{
+    auto ofsets = full_offset(msh, hdi);
+
+    auto fbs = scalar_basis_size(hdi.face_degree(), Mesh::dimension-1);
+    auto cbs = scalar_basis_size(hdi.cell_degree(), Mesh::dimension);
+
+    std::vector<std::pair<size_t,size_t >> vec;
+
+    size_t  cell_count = 0, dofs = 0;
+
+    for (auto & cl : msh)
+    {
+        auto fcs = faces(msh, cl);
+        for (size_t i = 0; i < fcs.size(); i++)
+        {
+            const auto fc = fcs[i];
+            auto eid = find_element_id(msh.faces_begin(), msh.faces_end(), fc);
+            if (!eid.first) throw std::invalid_argument("This is a bug: face not found");
+            const auto face_id=eid.second;
+
+            if (bnd.is_dirichlet_face(face_id))
+            {
+                auto face_ofs = ofsets.at(cell_count) + cbs + fbs * i;
+
+                vec.push_back(std::make_pair( face_id, face_ofs));
+            }
+        }
+        cell_count++;
+    }
+
+    std::sort(vec.begin(), vec.end());
+
+    return vec;
+}
+
+
+template <typename Mesh, typename T>
+Matrix< T, Dynamic, Dynamic>
+make_hho_consist_diff(const Mesh& msh, const typename Mesh::cell_type& cl,
+            const hho_degree_info& hdi,
+            const Matrix<T, Dynamic, Dynamic>& rec,
+            const T& gamma_0,
+            const T& theta)
+{
+    using matrix_type = Matrix<T, Dynamic, Dynamic>;
+    using vector_type = Matrix<T, Dynamic, 1>;
+
+    const size_t DIM = Mesh::dimension;
+
+    auto recdeg =  hdi.reconstruction_degree();
+    auto celdeg =  hdi.cell_degree();
+    auto facdeg =  hdi.face_degree();
+
+    auto fcs = faces(msh, cl);
+    auto rbs = scalar_basis_size(recdeg, DIM);
+    auto cbs = scalar_basis_size(celdeg, DIM);
+    auto fbs = scalar_basis_size(facdeg, DIM-1);
+    auto num_total_dofs = cbs + fbs * fcs.size();
+
+    matrix_type ret = matrix_type::Zero( num_total_dofs, num_total_dofs );
+
+    for (auto& fc: fcs)
+    {
+        auto eid = find_element_id(msh.faces_begin(), msh.faces_end(), fc);
+        if (!eid.first) throw std::invalid_argument("This is a bug: face not found");
+        const auto face_id=eid.second;
+
+        if (msh.is_boundary(fc))
+        {
+            auto cb  = make_scalar_monomial_basis(msh, cl, recdeg);
+            auto n   = normal(msh, cl, fc);
+
+            auto quad_degree = std::max(recdeg-1, celdeg);
+            auto qps = integrate(msh, fc, 2 * quad_degree );
+            for (auto& qp : qps)
+            {
+                Matrix<T, Dynamic, DIM> c_dphi_tmp = cb.eval_gradients(qp.point());
+                Matrix<T, Dynamic, DIM> c_dphi = c_dphi_tmp.block(1, 0, rbs-1, DIM);
+                // grad * rec * u * n
+                vector_type  sigma_n   = rec.transpose() * (c_dphi * n);
+
+                vector_type  c_phi_temp   = cb.eval_functions(qp.point());
+                vector_type  c_phi = c_phi_temp.block(0, 0, cbs, 1);
+
+                ret.block(0,0, cbs, num_total_dofs) += qp.weight() * c_phi * sigma_n.transpose();
+            }
+        }
+    }
+    return ret;
+}
+
+template <typename Mesh, typename T>
+Matrix< T, Dynamic, Dynamic>
+make_hho_consist_mix(const Mesh& msh, const typename Mesh::cell_type& cl,
+            const hho_degree_info& hdi,
+            const Matrix<T, Dynamic, Dynamic>& rec,
+            const T& gamma_0,
+            const T& theta,
+            const disk::BoundaryConditions<Mesh>& bnd)
+{
+    using matrix_type = Matrix<T, Dynamic, Dynamic>;
+    using vector_type = Matrix<T, Dynamic, 1>;
+
+    const size_t DIM = Mesh::dimension;
+
+    auto fcs = faces(msh, cl);
+    auto rbs = scalar_basis_size(hdi.reconstruction_degree(), DIM);
+    auto cbs = scalar_basis_size(hdi.cell_degree(), DIM);
+    auto fbs = scalar_basis_size(hdi.face_degree(), DIM-1);
+    auto num_total_dofs = cbs + fbs * fcs.size();
+
+    matrix_type ret = matrix_type::Zero( num_total_dofs, num_total_dofs );
+
+    auto fc_count = 0;
+
+    for (auto& fc: fcs)
+    {
+        auto eid = find_element_id(msh.faces_begin(), msh.faces_end(), fc);
+        if (!eid.first) throw std::invalid_argument("This is a bug: face not found");
+        const auto face_id=eid.second;
+
+        if (bnd.is_contact_face(face_id))
+        {
+            auto cb  = make_scalar_monomial_basis(msh, cl, hdi.reconstruction_degree());
+            auto fb  = make_scalar_monomial_basis(msh, fc, hdi.face_degree());
+
+            auto face_ofs  = cbs  +  fc_count * fbs;
+            auto n = normal(msh, cl, fc);
+
+            auto quad_degree = std::max(hdi.face_degree(), hdi.cell_degree());
+            auto qps = integrate(msh, fc, 2 * quad_degree + 2);
+            for (auto& qp : qps)
+            {
+                Matrix<T, Dynamic, DIM> c_dphi_tmp = cb.eval_gradients(qp.point());
+                Matrix<T, Dynamic, DIM> c_dphi = c_dphi_tmp.block(1, 0, rbs-1, DIM);
+
+                vector_type  c_phi_temp   = cb.eval_functions(qp.point());
+                vector_type  c_phi = c_phi_temp.block(0, 0, cbs, 1);
+
+                vector_type  sigma_n   = rec.transpose() * (c_dphi * n);
+
+                vector_type  vT = c_phi_temp.block(0, 0, cbs, 1);
+
+                //v = eta * vT + (1 -eta ) * vF
+                vector_type v = vector_type::Zero(num_total_dofs);
+                v.block(0, 0,cbs, 1)  = vT;
+
+                ret += qp.weight() * v * sigma_n.transpose();
+            }
+        }
+        fc_count++;
+    }
+    return ret;
+}
+
+template <typename Mesh, typename T>
+Matrix< T, Dynamic, Dynamic>
+make_hho_consist_diff_faces(const Mesh& msh, const typename Mesh::cell_type& cl,
+            const hho_degree_info& hdi,
+            const Matrix<T, Dynamic, Dynamic>& rec,
+            const T& gamma_0,
+            const T& theta)
+{
+    using matrix_type = Matrix<T, Dynamic, Dynamic>;
+    using vector_type = Matrix<T, Dynamic, 1>;
+
+    const size_t DIM = Mesh::dimension;
+
+    auto fcs = faces(msh, cl);
+    auto rbs = scalar_basis_size(hdi.reconstruction_degree(), DIM);
+    auto cbs = scalar_basis_size(hdi.cell_degree(), DIM);
+    auto fbs = scalar_basis_size(hdi.face_degree(), DIM-1);
+    auto num_total_dofs = cbs + fbs * fcs.size();
+
+    matrix_type ret = matrix_type::Zero( num_total_dofs, num_total_dofs );
+
+    auto fc_count = 0;
+
+    for (auto& fc: fcs)
+    {
+        auto eid = find_element_id(msh.faces_begin(), msh.faces_end(), fc);
+        if (!eid.first) throw std::invalid_argument("This is a bug: face not found");
+        const auto face_id=eid.second;
+
+        if (msh.is_boundary(fc))
+        {
+            auto cb  = make_scalar_monomial_basis(msh, cl, hdi.reconstruction_degree());
+            auto fb  = make_scalar_monomial_basis(msh, fc, hdi.face_degree());
+
+            auto face_ofs  = cbs  +  fc_count * fbs;
+            auto n = normal(msh, cl, fc);
+
+            auto qps = integrate(msh, fc, 2* hdi.face_degree());
+            for (auto& qp : qps)
+            {
+                Matrix<T, Dynamic, DIM> c_dphi_tmp = cb.eval_gradients(qp.point());
+                Matrix<T, Dynamic, DIM> c_dphi = c_dphi_tmp.block(1, 0, rbs-1, DIM);
+                vector_type sigma_n   = rec.transpose() * (c_dphi * n);
+
+                vector_type  f_phi   = fb.eval_functions(qp.point());
+
+                ret.block( face_ofs, 0, fbs, num_total_dofs) += qp.weight() * f_phi * sigma_n.transpose();
+            }
+        }
+        fc_count++;
+    }
+    return ret;
+}
+
+
+template <typename Mesh, typename T, typename Function>
+std::pair<Matrix<T, Dynamic, Dynamic>, Matrix<T, Dynamic, 1>>
+make_hho_nitsche_diff(const Mesh& msh, const typename Mesh::cell_type& cl,
+            const hho_degree_info& hdi,
+            const Matrix<T, Dynamic, Dynamic>& rec,
+            const T & gamma_0,
+            const T& theta,
+            const Function& dirichlet_bf)
+{
+    using matrix_type = Matrix<T, Dynamic, Dynamic>;
+    using vector_type = Matrix<T, Dynamic, 1>;
+
+    const size_t DIM = Mesh::dimension;
+    T gamma_N = gamma_0 / diameter(msh, cl);
+
+    auto recdeg =  hdi.reconstruction_degree();
+    auto celdeg =  hdi.cell_degree();
+    auto facdeg =  hdi.face_degree();
+
+    auto fcs = faces(msh, cl);
+    auto rbs = scalar_basis_size(recdeg, DIM);
+    auto cbs = scalar_basis_size(celdeg, DIM);
+    auto fbs = scalar_basis_size(facdeg, DIM-1);
+    auto num_total_dofs = cbs + fbs * fcs.size();
+
+    matrix_type Aret = matrix_type::Zero( num_total_dofs, num_total_dofs );
+    vector_type Bret = vector_type::Zero( num_total_dofs);
+
+    for (auto& fc: fcs)
+    {
+        auto eid = find_element_id(msh.faces_begin(), msh.faces_end(), fc);
+        if (!eid.first) throw std::invalid_argument("This is a bug: face not found");
+        const auto face_id=eid.second;
+
+        if (msh.is_boundary(fc))
+        {
+            auto cb  = make_scalar_monomial_basis(msh, cl, hdi.reconstruction_degree());
+            auto fb  = make_scalar_monomial_basis(msh, fc, hdi.face_degree());
+            auto n   = normal(msh, cl, fc);
+
+            auto quad_degree = std::max(recdeg-1, celdeg);
+            auto qps = integrate(msh, fc, 2 * quad_degree );
+            for (auto& qp : qps)
+            {
+                Matrix<T, Dynamic, DIM> c_dphi_tmp = cb.eval_gradients(qp.point());
+                Matrix<T, Dynamic, DIM> c_dphi = c_dphi_tmp.block(1, 0, rbs-1, DIM);
+                vector_type  sigma_n   = rec.transpose() * (c_dphi * n);
+
+                vector_type  c_phi_temp   = cb.eval_functions(qp.point());
+                vector_type  c_phi = c_phi_temp.block(0, 0, cbs, 1);
+
+                // (theta * grad * rec * v * n - gamma_N* v_T)
+                vector_type t_sigmav_n_gamma_v = theta * sigma_n;
+                t_sigmav_n_gamma_v.block(0, 0,cbs, 1) -=  gamma_N * c_phi;
+
+                Aret.block(0, 0, num_total_dofs, cbs) += qp.weight() * (t_sigmav_n_gamma_v) * c_phi.transpose();
+                Bret += qp.weight() * (t_sigmav_n_gamma_v) * dirichlet_bf(qp.point());
+            }
+        }
+    }
+
+    return std::make_pair(Aret, Bret);
+}
+
+template <typename Mesh, typename T, typename Function>
+std::pair<Matrix<T, Dynamic, Dynamic>, Matrix<T, Dynamic, 1>>
+make_hho_nitsche_diff_faces(const Mesh& msh, const typename Mesh::cell_type& cl,
+            const hho_degree_info& hdi,
+            const Matrix<T, Dynamic, Dynamic>& rec,
+            const T & gamma_0,
+            const T& theta,
+            const Function& dirichlet_bf)
+{
+    using matrix_type = Matrix<T, Dynamic, Dynamic>;
+    using vector_type = Matrix<T, Dynamic, 1>;
+
+    const size_t DIM = Mesh::dimension;
+    T gamma_N = gamma_0 / diameter(msh, cl);
+
+    auto fcs = faces(msh, cl);
+    auto rbs = scalar_basis_size(hdi.reconstruction_degree(), DIM);
+    auto cbs = scalar_basis_size(hdi.cell_degree(), DIM);
+    auto fbs = scalar_basis_size(hdi.face_degree(), DIM-1);
+    auto num_total_dofs = cbs + fbs * fcs.size();
+
+    matrix_type Aret = matrix_type::Zero( num_total_dofs, num_total_dofs );
+    vector_type Bret = vector_type::Zero( num_total_dofs );
+
+    auto fc_count = 0;
+
+    for (auto& fc: fcs)
+    {
+        auto eid = find_element_id(msh.faces_begin(), msh.faces_end(), fc);
+        if (!eid.first) throw std::invalid_argument("This is a bug: face not found");
+        const auto face_id=eid.second;
+
+        if (msh.is_boundary(fc))
+        {
+            auto cb  = make_scalar_monomial_basis(msh, cl, hdi.reconstruction_degree());
+            auto fb  = make_scalar_monomial_basis(msh, fc, hdi.face_degree());
+
+            auto face_ofs  = cbs  +  fc_count * fbs;
+            auto n = normal(msh, cl, fc);
+
+            auto qps = integrate(msh, fc, 2* hdi.face_degree());
+            for (auto& qp : qps)
+            {
+                Matrix<T, Dynamic, DIM> c_dphi_tmp = cb.eval_gradients(qp.point());
+                Matrix<T, Dynamic, DIM> c_dphi = c_dphi_tmp.block(1, 0, rbs-1, DIM);
+                vector_type sigma_n   = rec.transpose() * (c_dphi * n);
+
+                vector_type  f_phi   = fb.eval_functions(qp.point());
+
+                // (theta * grad * rec * v * n - gamma_N* v_F)
+                vector_type t_sigmav_n_gamma_v = theta * sigma_n;
+                t_sigmav_n_gamma_v.block(face_ofs, 0,fbs, 1) -=  gamma_N * f_phi;
+
+                Aret.block(0, face_ofs, num_total_dofs, fbs) +=
+                            qp.weight() * (t_sigmav_n_gamma_v) * f_phi.transpose();
+                Bret += qp.weight() * (t_sigmav_n_gamma_v) * dirichlet_bf(qp.point());
+            }
+        }
+        fc_count++;
+    }
+    return std::make_pair(Aret, Bret);
+}
+
+template <typename Mesh, typename T, typename Function>
+std::pair<Matrix<T, Dynamic, Dynamic>, Matrix<T, Dynamic, 1>>
+make_hho_nitsche_mix(const Mesh& msh, const typename Mesh::cell_type& cl,
+            const hho_degree_info& hdi,
+            const Matrix<T, Dynamic, Dynamic>& rec,
+            const T & gamma_0,
+            const T & theta,
+            const Function& dirichlet_bf,
+            const disk::BoundaryConditions<Mesh>& bnd)
+{
+    T eta = 1.;
+    using matrix_type = Matrix<T, Dynamic, Dynamic>;
+    using vector_type = Matrix<T, Dynamic, 1>;
+
+    const size_t DIM = Mesh::dimension;
+    T gamma_N = gamma_0 / diameter(msh, cl);
+
+    auto fcs = faces(msh, cl);
+    auto rbs = scalar_basis_size(hdi.reconstruction_degree(), DIM);
+    auto cbs = scalar_basis_size(hdi.cell_degree(), DIM);
+    auto fbs = scalar_basis_size(hdi.face_degree(), DIM-1);
+    auto num_total_dofs = cbs + fbs * fcs.size();
+
+    matrix_type Aret = matrix_type::Zero( num_total_dofs, num_total_dofs );
+    vector_type Bret = vector_type::Zero( num_total_dofs );
+
+    auto fc_count = 0;
+
+    for (auto& fc: fcs)
+    {
+        auto eid = find_element_id(msh.faces_begin(), msh.faces_end(), fc);
+        if (!eid.first) throw std::invalid_argument("This is a bug: face not found");
+        const auto face_id=eid.second;
+
+        if (bnd.is_contact_face(face_id))
+        {
+            auto cb  = make_scalar_monomial_basis(msh, cl, hdi.reconstruction_degree());
+            auto fb  = make_scalar_monomial_basis(msh, fc, hdi.face_degree());
+
+            auto face_ofs  = cbs  +  fc_count * fbs;
+            auto n = normal(msh, cl, fc);
+
+            auto quad_degree = std::max(hdi.face_degree(), hdi.cell_degree());
+            auto qps = integrate(msh, fc, 2* quad_degree+2);
+            for (auto& qp : qps)
+            {
+                Matrix<T, Dynamic, DIM> c_dphi_tmp = cb.eval_gradients(qp.point());
+                Matrix<T, Dynamic, DIM> c_dphi = c_dphi_tmp.block(1, 0, rbs-1, DIM);
+                vector_type  c_phi_temp   = cb.eval_functions(qp.point());
+
+                vector_type sigma_n   = rec.transpose() * (c_dphi * n);
+
+                vector_type  vF  =  (1. - eta) * fb.eval_functions(qp.point());
+                vector_type  vT  =  eta * c_phi_temp.block(0, 0, cbs, 1);
+
+                //v = eta * vT + (1 -eta ) * vF
+                vector_type u = vector_type::Zero(num_total_dofs);
+                u.block(0, 0, cbs, 1)  = vT;
+                u.block(face_ofs,0,fbs, 1) = vF;
+                vector_type v = u;
+
+                // (theta * grad * rec * v * n - gamma_N* v)
+                vector_type t_sigmav_n_gamma_v = theta * sigma_n;
+                t_sigmav_n_gamma_v -=  gamma_N * v;
+
+                // u  ( theta * sigma_n - gamma_N *v)
+                Aret += qp.weight() * (t_sigmav_n_gamma_v) * u.transpose();
+
+                // u  ( theta * sigma_n - gamma_N *v)
+                Bret += qp.weight() * (t_sigmav_n_gamma_v) * dirichlet_bf(qp.point());
+            }
+        }
+        fc_count++;
+    }
+    return std::make_pair(Aret, Bret);
+}
+
+
+
 template<typename T>
 static_matrix<T, 3, 3>
 make_fem_nitsche(const disk::simplicial_mesh<T, 2>& msh,
@@ -312,77 +726,52 @@
         const disk::BoundaryConditions<disk::simplicial_mesh<T, 2>>& bnd,
         const T & gamma_0,
         const T & theta)
->>>>>>> e63a0205
-{
-    auto ofsets = full_offset(msh, hdi);
-
-    auto fbs = scalar_basis_size(hdi.face_degree(), Mesh::dimension-1);
-    auto cbs = scalar_basis_size(hdi.cell_degree(), Mesh::dimension);
-
-    std::vector<std::pair<size_t,size_t >> vec;
-
-    size_t  cell_count = 0, dofs = 0;
-
-    for (auto & cl : msh)
-    {
-        auto fcs = faces(msh, cl);
-        for (size_t i = 0; i < fcs.size(); i++)
-        {
-            const auto fc = fcs[i];
-            auto eid = find_element_id(msh.faces_begin(), msh.faces_end(), fc);
-            if (!eid.first) throw std::invalid_argument("This is a bug: face not found");
-            const auto face_id=eid.second;
-
-            if (bnd.is_dirichlet_face(face_id))
-            {
-                auto face_ofs = ofsets.at(cell_count) + cbs + fbs * i;
-
-                vec.push_back(std::make_pair( face_id, face_ofs));
-            }
-        }
-        cell_count++;
-    }
-
-    std::sort(vec.begin(), vec.end());
-
-    return vec;
+{
+    static_matrix<T, 3, 3> stiff = static_matrix<T, 3, 3>::Zero();
+
+    auto gamma_N = gamma_0 / diameter(msh, cl);
+    auto fcs = faces(msh, cl);
+
+    for (auto& fc: fcs)
+    {
+        auto eid = find_element_id(msh.faces_begin(), msh.faces_end(), fc);
+        if (!eid.first) throw std::invalid_argument("This is a bug: face not found");
+        const auto face_id = eid.second;
+
+        if (bnd.is_contact_face(face_id))
+        {
+            auto meas = measure(msh, fc);
+            auto n    = normal(msh, cl, fc);
+            auto dphi = disk::cfem::eval_basis_grad(msh, cl);
+            static_vector<T, 3> dphi_n = dphi * n;
+            stiff += meas * dphi_n * dphi_n.transpose();
+        }
+    }
+    return stiff * (theta /gamma_N);
 }
 
-<<<<<<< HEAD
-
-template <typename Mesh, typename T>
-Matrix< T, Dynamic, Dynamic>
-make_hho_consist_diff(const Mesh& msh, const typename Mesh::cell_type& cl,
+template <typename Mesh>
+Matrix< typename Mesh::coordinate_type, Dynamic, Dynamic>
+make_hho_nitsche(const Mesh& msh, const typename Mesh::cell_type& cl,
             const hho_degree_info& hdi,
-            const Matrix<T, Dynamic, Dynamic>& rec,
-            const T& gamma_0,
-            const T& theta)
-=======
-template<typename Mesh>
-Matrix<typename Mesh::coordinate_type, Dynamic, Dynamic>
-make_hho_nitsche(const Mesh&                                                           msh,
-                 const typename Mesh::cell_type&                                       cl,
-                 const hho_degree_info&                                                hdi,
-                 const Matrix<typename Mesh::coordinate_type, Dynamic, Dynamic>&       rec,
-                 const typename Mesh::coordinate_type&                                 gamma_0,
-                 const typename Mesh::coordinate_type&                                 theta,
-                 const disk::BoundaryConditions<Mesh>&                                 bnd)
->>>>>>> e63a0205
-{
+            const Matrix<typename Mesh::coordinate_type, Dynamic, Dynamic>& rec,
+            const typename Mesh::coordinate_type& gamma_0,
+            const typename Mesh::coordinate_type& theta,
+            const disk::BoundaryConditions<Mesh>& bnd)
+{
+    using T = typename Mesh::coordinate_type;
     using matrix_type = Matrix<T, Dynamic, Dynamic>;
     using vector_type = Matrix<T, Dynamic, 1>;
 
     const size_t DIM = Mesh::dimension;
-
-    auto recdeg =  hdi.reconstruction_degree();
-    auto celdeg =  hdi.cell_degree();
-    auto facdeg =  hdi.face_degree();
+    auto gamma_N = gamma_0 / diameter(msh, cl);
 
     auto fcs = faces(msh, cl);
-    auto rbs = scalar_basis_size(recdeg, DIM);
-    auto cbs = scalar_basis_size(celdeg, DIM);
-    auto fbs = scalar_basis_size(facdeg, DIM-1);
+    auto rbs = scalar_basis_size(hdi.reconstruction_degree(), DIM);
+    auto cbs = scalar_basis_size(hdi.cell_degree(), DIM);
+    auto fbs = scalar_basis_size(hdi.face_degree(), DIM-1);
     auto num_total_dofs = cbs + fbs * fcs.size();
+    auto cb  = make_scalar_monomial_basis(msh, cl, hdi.reconstruction_degree());
 
     matrix_type ret = matrix_type::Zero( num_total_dofs, num_total_dofs );
 
@@ -390,42 +779,27 @@
     {
         auto eid = find_element_id(msh.faces_begin(), msh.faces_end(), fc);
         if (!eid.first) throw std::invalid_argument("This is a bug: face not found");
-        const auto face_id=eid.second;
-
-        if (msh.is_boundary(fc))
-        {
-            auto cb  = make_scalar_monomial_basis(msh, cl, recdeg);
-            auto n   = normal(msh, cl, fc);
-
-            auto quad_degree = std::max(recdeg-1, celdeg);
-            auto qps = integrate(msh, fc, 2 * quad_degree );
+        const auto face_id = eid.second;
+
+        if (bnd.is_contact_face(face_id))
+        {
+            auto n = normal(msh, cl, fc);
+            auto qps = integrate(msh, fc, 2 * hdi.reconstruction_degree() - 2);
+
             for (auto& qp : qps)
             {
                 Matrix<T, Dynamic, DIM> c_dphi_tmp = cb.eval_gradients(qp.point());
                 Matrix<T, Dynamic, DIM> c_dphi = c_dphi_tmp.block(1, 0, rbs-1, DIM);
-                // grad * rec * u * n
-                vector_type  sigma_n   = rec.transpose() * (c_dphi * n);
-
-                vector_type  c_phi_temp   = cb.eval_functions(qp.point());
-                vector_type  c_phi = c_phi_temp.block(0, 0, cbs, 1);
-
-                ret.block(0,0, cbs, num_total_dofs) += qp.weight() * c_phi * sigma_n.transpose();
-            }
-        }
-    }
-    return ret;
+                Matrix<T, Dynamic, 1>  sigma_n = rec.transpose() * (c_dphi * n);
+
+                ret +=  qp.weight() * sigma_n * sigma_n.transpose();
+            }
+        }
+    }
+
+    return ret * (theta /gamma_N);
 }
 
-<<<<<<< HEAD
-template <typename Mesh, typename T>
-Matrix< T, Dynamic, Dynamic>
-make_hho_consist_mix(const Mesh& msh, const typename Mesh::cell_type& cl,
-            const hho_degree_info& hdi,
-            const Matrix<T, Dynamic, Dynamic>& rec,
-            const T& gamma_0,
-            const T& theta,
-            const disk::mechanics::BoundaryConditionsScalar<Mesh>& bnd)
-=======
 template<typename T>
 static_matrix<T, 3, 3>
 make_fem_heaviside(const disk::simplicial_mesh<T, 2>& msh,
@@ -434,12 +808,60 @@
         const T & gamma_0,
         const T & theta,
         const static_vector<T,3>& uloc)
->>>>>>> e63a0205
+{
+    static_matrix<T, 3, 3> ret = static_matrix<T, 3, 3>::Zero();
+
+    auto gamma_N = gamma_0 / diameter(msh, cl);
+    auto fcs = faces(msh, cl);
+
+    for (auto& fc: fcs)
+    {
+        auto eid = find_element_id(msh.faces_begin(), msh.faces_end(), fc);
+        if (!eid.first) throw std::invalid_argument("This is a bug: face not found");
+        const auto face_id = eid.second;
+
+        if (bnd.is_contact_face(face_id))
+        {
+            auto n   = normal(msh, cl, fc);
+            static_matrix<T, 3, 2> dphi = disk::cfem::eval_basis_grad(msh, cl);
+            static_vector<T, 3> sigma_n = dphi * n;
+
+            //(theta * grad * v * n - gamma_N * v)
+            static_vector<T, 3> t_sigmav_n_gamma_v =  theta * sigma_n;
+            static_vector<T, 3>   sigmau_n_gamma_u =  sigma_n;
+
+            auto qps = integrate (msh, fc, 2);
+            for (auto& qp : qps)
+            {
+                auto phi = disk::cfem::eval_basis(msh, cl, qp.point());
+
+                t_sigmav_n_gamma_v -= gamma_N * phi;
+                sigmau_n_gamma_u   -= gamma_N * phi;
+
+                // Heaviside(-Pn(u) = grad * u * n - gamma_N* u)
+                if(sigmau_n_gamma_u.dot(uloc) <= 0.)
+                    ret += qp.weight() * t_sigmav_n_gamma_v * sigmau_n_gamma_u.transpose();
+            }
+        }
+    }
+    return ret * (1/gamma_N);
+}
+
+template <typename Mesh, typename T>
+Matrix< T, Dynamic, Dynamic>
+make_hho_heaviside_other(const Mesh& msh, const typename Mesh::cell_type& cl,
+            const hho_degree_info& hdi,
+            const Matrix<T, Dynamic, Dynamic>& rec,
+            const T & gamma_0,
+            const T& theta,
+            const disk::BoundaryConditions<Mesh>& bnd,
+            const Matrix<T, Dynamic, 1>& uloc)
 {
     using matrix_type = Matrix<T, Dynamic, Dynamic>;
     using vector_type = Matrix<T, Dynamic, 1>;
 
     const size_t DIM = Mesh::dimension;
+    T gamma_N = gamma_0 /diameter(msh, cl);
 
     auto fcs = faces(msh, cl);
     auto rbs = scalar_basis_size(hdi.reconstruction_degree(), DIM);
@@ -464,52 +886,131 @@
 
             auto face_ofs  = cbs  +  fc_count * fbs;
             auto n = normal(msh, cl, fc);
-
-            auto quad_degree = std::max(hdi.face_degree(), hdi.cell_degree());
-            auto qps = integrate(msh, fc, 2 * quad_degree + 2);
+            auto qps = integrate(msh, fc, 2* hdi.face_degree());
             for (auto& qp : qps)
             {
                 Matrix<T, Dynamic, DIM> c_dphi_tmp = cb.eval_gradients(qp.point());
                 Matrix<T, Dynamic, DIM> c_dphi = c_dphi_tmp.block(1, 0, rbs-1, DIM);
-
-                vector_type  c_phi_temp   = cb.eval_functions(qp.point());
-                vector_type  c_phi = c_phi_temp.block(0, 0, cbs, 1);
-
-                vector_type  sigma_n   = rec.transpose() * (c_dphi * n);
-
-                vector_type  vT = c_phi_temp.block(0, 0, cbs, 1);
-
-                //v = eta * vT + (1 -eta ) * vF
-                vector_type v = vector_type::Zero(num_total_dofs);
-                v.block(0, 0,cbs, 1)  = vT;
-
-                ret += qp.weight() * v * sigma_n.transpose();
+                vector_type sigma_n   = rec.transpose() * (c_dphi * n);
+
+                vector_type  f_phi   = fb.eval_functions(qp.point());
+                vector_type  u_face  = uloc.block(face_ofs, 0, fbs, 1);
+
+                // Heaviside(-Pn(u) = -D*recu*n + gN*u_F)
+                T gamma_u  = gamma_N * f_phi.dot(u_face);
+                T sigmau_n = sigma_n.dot(uloc);
+
+                if (sigmau_n - gamma_u  <= 0.)
+                {
+                    // (theta * sigma * n * sigma * n)
+                    matrix_type t_sigmavn_sigmaun = theta * sigma_n * sigma_n.transpose();
+                    matrix_type g_vF_sigmaun = gamma_N * f_phi * sigma_n.transpose();
+                    matrix_type t_sigmavn_g_uF = theta * gamma_N * sigma_n * f_phi.transpose();
+                    matrix_type g2_vF_uF =  gamma_N * gamma_N * f_phi * f_phi.transpose();
+
+                    ret += qp.weight() * t_sigmavn_sigmaun;
+                    ret.block(face_ofs, 0, fbs, num_total_dofs) -= qp.weight() * g_vF_sigmaun;
+                    ret.block(0, face_ofs, num_total_dofs, fbs) -= qp.weight() * t_sigmavn_g_uF;
+                    ret.block(face_ofs, face_ofs, fbs, fbs) += qp.weight() * g2_vF_uF;
+                }
             }
         }
         fc_count++;
     }
-    return ret;
+    return ret * (1./gamma_N);
 }
 
 template <typename Mesh, typename T>
 Matrix< T, Dynamic, Dynamic>
-make_hho_consist_diff_faces(const Mesh& msh, const typename Mesh::cell_type& cl,
+make_hho_heaviside(const Mesh& msh, const typename Mesh::cell_type& cl,
             const hho_degree_info& hdi,
             const Matrix<T, Dynamic, Dynamic>& rec,
-<<<<<<< HEAD
-            const T& gamma_0,
-            const T& theta)
-=======
             const T & gamma_0,
             const T& theta,
             const disk::BoundaryConditions<Mesh>& bnd,
             const Matrix<T, Dynamic, 1>& uloc)
->>>>>>> e63a0205
 {
     using matrix_type = Matrix<T, Dynamic, Dynamic>;
     using vector_type = Matrix<T, Dynamic, 1>;
 
     const size_t DIM = Mesh::dimension;
+    T gamma_N = gamma_0 / diameter(msh, cl);
+
+    auto recdeg =  hdi.reconstruction_degree();
+    auto celdeg =  hdi.cell_degree();
+    auto facdeg =  hdi.face_degree();
+
+    auto fcs = faces(msh, cl);
+    auto rbs = scalar_basis_size(recdeg, DIM);
+    auto cbs = scalar_basis_size(celdeg, DIM);
+    auto fbs = scalar_basis_size(facdeg, DIM-1);
+    auto num_total_dofs = cbs + fbs * fcs.size();
+
+    matrix_type ret = matrix_type::Zero( num_total_dofs, num_total_dofs );
+
+    auto fc_count = 0;
+
+    for (auto& fc: fcs)
+    {
+        auto eid = find_element_id(msh.faces_begin(), msh.faces_end(), fc);
+        if (!eid.first) throw std::invalid_argument("This is a bug: face not found");
+        const auto face_id=eid.second;
+
+        if (bnd.is_contact_face(face_id))
+        {
+            auto cb  = make_scalar_monomial_basis(msh, cl, hdi.reconstruction_degree());
+            auto fb  = make_scalar_monomial_basis(msh, fc, hdi.face_degree());
+            auto n   = normal(msh, cl, fc);
+
+            auto quad_degree = std::max(recdeg-1, celdeg);
+            auto qps = integrate(msh, fc, 3 * quad_degree );
+
+            for (auto& qp : qps)
+            {
+                Matrix<T, Dynamic, DIM> c_dphi_tmp = cb.eval_gradients(qp.point());
+                Matrix<T, Dynamic, DIM> c_dphi = c_dphi_tmp.block(1, 0, rbs-1, DIM);
+                vector_type  sigma_n   = rec.transpose() * (c_dphi * n);
+
+                vector_type  c_phi_temp   = cb.eval_functions(qp.point());
+                vector_type  c_phi = c_phi_temp.block(0, 0, cbs, 1);
+
+                // (grad * rec * u * n - gamma_N* u_T)
+                vector_type sigmau_n_gamma_u  = sigma_n;
+                sigmau_n_gamma_u.block(0, 0, cbs, 1) -= gamma_N * c_phi;
+
+                // Heaviside(-Pn(u) = -D*recu*n + gN*u_T)
+                if(sigmau_n_gamma_u.dot(uloc)  <= 0.)
+                {
+                    // (theta * grad * rec * v * n - gamma_N* v_T)
+
+                    vector_type t_sigmav_n_gamma_v = vector_type::Zero(num_total_dofs);
+                    t_sigmav_n_gamma_v = theta * sigma_n;
+                    t_sigmav_n_gamma_v.block(0, 0,cbs, 1) -=  gamma_N * c_phi;
+
+                    ret += qp.weight() * (t_sigmav_n_gamma_v) * (sigmau_n_gamma_u).transpose();
+                }
+            }
+        }
+    }
+    return ret * (1./gamma_N);
+}
+
+
+template <typename Mesh, typename T>
+Matrix< T, Dynamic, Dynamic>
+make_hho_heaviside_faces(const Mesh& msh, const typename Mesh::cell_type& cl,
+            const hho_degree_info& hdi,
+            const Matrix<T, Dynamic, Dynamic>& rec,
+            const T & gamma_0,
+            const T& theta,
+            const disk::BoundaryConditions<Mesh>& bnd,
+            const Matrix<T, Dynamic, 1>& uloc)
+{
+    using matrix_type = Matrix<T, Dynamic, Dynamic>;
+    using vector_type = Matrix<T, Dynamic, 1>;
+
+    const size_t DIM = Mesh::dimension;
+    T gamma_N = gamma_0 / diameter(msh, cl);
 
     auto fcs = faces(msh, cl);
     auto rbs = scalar_basis_size(hdi.reconstruction_degree(), DIM);
@@ -527,7 +1028,7 @@
         if (!eid.first) throw std::invalid_argument("This is a bug: face not found");
         const auto face_id=eid.second;
 
-        if (msh.is_boundary(fc))
+        if (bnd.is_contact_face(face_id))
         {
             auto cb  = make_scalar_monomial_basis(msh, cl, hdi.reconstruction_degree());
             auto fb  = make_scalar_monomial_basis(msh, fc, hdi.face_degree());
@@ -543,29 +1044,40 @@
                 vector_type sigma_n   = rec.transpose() * (c_dphi * n);
 
                 vector_type  f_phi   = fb.eval_functions(qp.point());
-
-                ret.block( face_ofs, 0, fbs, num_total_dofs) += qp.weight() * f_phi * sigma_n.transpose();
+                vector_type  u_face  = uloc.block(face_ofs, 0, fbs, 1);
+
+                // Heaviside(-Pn(u) = -D*recu*n + gN*u_F)
+                T gamma_u  = gamma_N * f_phi.dot(u_face);
+                T sigmau_n = sigma_n.dot(uloc);
+
+                if (sigmau_n - gamma_u  <= 0.)
+                {
+                    // (theta * grad * rec * v * n - gamma_N* v_F)
+                    vector_type t_sigman_g_v = theta * sigma_n;
+                    t_sigman_g_v.block(face_ofs, 0,fbs, 1) -=  gamma_N * f_phi;
+
+                    // (grad * rec * u * n - gamma_N* u_F)
+                    vector_type sigman_g_u = sigma_n;
+                    sigman_g_u.block(face_ofs, 0,fbs, 1) -=  gamma_N * f_phi;
+
+                    ret += qp.weight() * (t_sigman_g_v) * (sigman_g_u).transpose();
+                }
             }
         }
         fc_count++;
     }
-    return ret;
+    return ret * (1./gamma_N);
 }
 
-
-template <typename Mesh, typename T, typename Function>
-std::pair<Matrix<T, Dynamic, Dynamic>, Matrix<T, Dynamic, 1>>
-make_hho_nitsche_diff(const Mesh& msh, const typename Mesh::cell_type& cl,
+template <typename Mesh, typename T>
+Matrix< T, Dynamic, Dynamic>
+make_hho_heaviside_trace(const Mesh& msh, const typename Mesh::cell_type& cl,
             const hho_degree_info& hdi,
             const Matrix<T, Dynamic, Dynamic>& rec,
             const T & gamma_0,
             const T& theta,
-<<<<<<< HEAD
-            const Function& dirichlet_bf)
-=======
             const disk::BoundaryConditions<Mesh>& bnd,
             const Matrix<T, Dynamic, 1>& uloc)
->>>>>>> e63a0205
 {
     using matrix_type = Matrix<T, Dynamic, Dynamic>;
     using vector_type = Matrix<T, Dynamic, 1>;
@@ -574,17 +1086,17 @@
     T gamma_N = gamma_0 / diameter(msh, cl);
 
     auto recdeg =  hdi.reconstruction_degree();
-    auto celdeg =  hdi.cell_degree();
-    auto facdeg =  hdi.face_degree();
-
     auto fcs = faces(msh, cl);
     auto rbs = scalar_basis_size(recdeg, DIM);
-    auto cbs = scalar_basis_size(celdeg, DIM);
-    auto fbs = scalar_basis_size(facdeg, DIM-1);
+    auto cbs = scalar_basis_size(hdi.cell_degree(), DIM);
+    auto fbs = scalar_basis_size(hdi.face_degree(), DIM-1);
     auto num_total_dofs = cbs + fbs * fcs.size();
 
-    matrix_type Aret = matrix_type::Zero( num_total_dofs, num_total_dofs );
-    vector_type Bret = vector_type::Zero( num_total_dofs);
+    matrix_type ret = matrix_type::Zero( num_total_dofs, num_total_dofs );
+    matrix_type rec_full = matrix_type::Zero(rbs, num_total_dofs );
+
+    rec_full(0,0) = 1.;
+    rec_full.block(1,0, rbs -1, num_total_dofs)  =  rec;
 
     for (auto& fc: fcs)
     {
@@ -592,198 +1104,47 @@
         if (!eid.first) throw std::invalid_argument("This is a bug: face not found");
         const auto face_id=eid.second;
 
-        if (msh.is_boundary(fc))
+        if (bnd.is_contact_face(face_id))
         {
             auto cb  = make_scalar_monomial_basis(msh, cl, hdi.reconstruction_degree());
-            auto fb  = make_scalar_monomial_basis(msh, fc, hdi.face_degree());
-            auto n   = normal(msh, cl, fc);
-
-            auto quad_degree = std::max(recdeg-1, celdeg);
-            auto qps = integrate(msh, fc, 2 * quad_degree );
+            auto n = normal(msh, cl, fc);
+            matrix_type stiff_n = matrix_type::Zero(rbs -1, rbs -1);
+            matrix_type mm  = disk::make_mass_matrix(msh, fc, cb);
+
+            auto qps = integrate(msh, fc, 2 * recdeg);
             for (auto& qp : qps)
             {
+                auto c_phi = cb.eval_functions(qp.point());
+
                 Matrix<T, Dynamic, DIM> c_dphi_tmp = cb.eval_gradients(qp.point());
                 Matrix<T, Dynamic, DIM> c_dphi = c_dphi_tmp.block(1, 0, rbs-1, DIM);
-                vector_type  sigma_n   = rec.transpose() * (c_dphi * n);
-
-                vector_type  c_phi_temp   = cb.eval_functions(qp.point());
-                vector_type  c_phi = c_phi_temp.block(0, 0, cbs, 1);
-
-                // (theta * grad * rec * v * n - gamma_N* v_T)
-                vector_type t_sigmav_n_gamma_v = theta * sigma_n;
-                t_sigmav_n_gamma_v.block(0, 0,cbs, 1) -=  gamma_N * c_phi;
-
-                Aret.block(0, 0, num_total_dofs, cbs) += qp.weight() * (t_sigmav_n_gamma_v) * c_phi.transpose();
-                Bret += qp.weight() * (t_sigmav_n_gamma_v) * dirichlet_bf(qp.point());
-            }
-        }
-    }
-
-    return std::make_pair(Aret, Bret);
+                vector_type sigma_n   = (c_dphi * n).transpose() * rec;
+                vector_type gamma_rec =  gamma_N * rec_full.transpose() * c_phi;
+
+                // Heaviside(-Pn(u) = -D*recu*n + gN*u)
+                T sigmau_n   = sigma_n.dot(uloc);
+                T gamma_recu = gamma_rec.dot(uloc);
+
+                if (sigmau_n - gamma_recu  <= 0.)
+                {
+                    // (theta * grad * rec * u * n - gamma_N* rec *u)
+                    vector_type t_sigman_g_rec = theta * sigma_n - gamma_rec;
+                    //t_sigman_g_rec.block(1, 0,rbs -1, 1) += theta * sigma_n;
+
+                    // (grad * rec * v * n - gamma_N* rec * v)
+                    vector_type sigman_g_rec = sigma_n - gamma_rec;
+                    //sigman_g_rec.block(1, 0,rbs -1, 1) += sigma_n;
+
+                    ret += qp.weight() * (t_sigman_g_rec) * (sigman_g_rec).transpose();
+                }
+            }
+        }
+    }
+    return ret * (1./gamma_N);
 }
 
-template <typename Mesh, typename T, typename Function>
-std::pair<Matrix<T, Dynamic, Dynamic>, Matrix<T, Dynamic, 1>>
-make_hho_nitsche_diff_faces(const Mesh& msh, const typename Mesh::cell_type& cl,
-            const hho_degree_info& hdi,
-            const Matrix<T, Dynamic, Dynamic>& rec,
-            const T & gamma_0,
-            const T& theta,
-<<<<<<< HEAD
-            const Function& dirichlet_bf)
-=======
-            const disk::BoundaryConditions<Mesh>& bnd,
-            const Matrix<T, Dynamic, 1>& uloc)
->>>>>>> e63a0205
-{
-    using matrix_type = Matrix<T, Dynamic, Dynamic>;
-    using vector_type = Matrix<T, Dynamic, 1>;
-
-    const size_t DIM = Mesh::dimension;
-    T gamma_N = gamma_0 / diameter(msh, cl);
-
-    auto fcs = faces(msh, cl);
-    auto rbs = scalar_basis_size(hdi.reconstruction_degree(), DIM);
-    auto cbs = scalar_basis_size(hdi.cell_degree(), DIM);
-    auto fbs = scalar_basis_size(hdi.face_degree(), DIM-1);
-    auto num_total_dofs = cbs + fbs * fcs.size();
-
-    matrix_type Aret = matrix_type::Zero( num_total_dofs, num_total_dofs );
-    vector_type Bret = vector_type::Zero( num_total_dofs );
-
-    auto fc_count = 0;
-
-    for (auto& fc: fcs)
-    {
-        auto eid = find_element_id(msh.faces_begin(), msh.faces_end(), fc);
-        if (!eid.first) throw std::invalid_argument("This is a bug: face not found");
-        const auto face_id=eid.second;
-
-        if (msh.is_boundary(fc))
-        {
-            auto cb  = make_scalar_monomial_basis(msh, cl, hdi.reconstruction_degree());
-            auto fb  = make_scalar_monomial_basis(msh, fc, hdi.face_degree());
-
-            auto face_ofs  = cbs  +  fc_count * fbs;
-            auto n = normal(msh, cl, fc);
-
-            auto qps = integrate(msh, fc, 2* hdi.face_degree());
-            for (auto& qp : qps)
-            {
-                Matrix<T, Dynamic, DIM> c_dphi_tmp = cb.eval_gradients(qp.point());
-                Matrix<T, Dynamic, DIM> c_dphi = c_dphi_tmp.block(1, 0, rbs-1, DIM);
-                vector_type sigma_n   = rec.transpose() * (c_dphi * n);
-
-                vector_type  f_phi   = fb.eval_functions(qp.point());
-
-                // (theta * grad * rec * v * n - gamma_N* v_F)
-                vector_type t_sigmav_n_gamma_v = theta * sigma_n;
-                t_sigmav_n_gamma_v.block(face_ofs, 0,fbs, 1) -=  gamma_N * f_phi;
-
-                Aret.block(0, face_ofs, num_total_dofs, fbs) +=
-                            qp.weight() * (t_sigmav_n_gamma_v) * f_phi.transpose();
-                Bret += qp.weight() * (t_sigmav_n_gamma_v) * dirichlet_bf(qp.point());
-            }
-        }
-        fc_count++;
-    }
-    return std::make_pair(Aret, Bret);
-}
-
-template <typename Mesh, typename T, typename Function>
-std::pair<Matrix<T, Dynamic, Dynamic>, Matrix<T, Dynamic, 1>>
-make_hho_nitsche_mix(const Mesh& msh, const typename Mesh::cell_type& cl,
-            const hho_degree_info& hdi,
-            const Matrix<T, Dynamic, Dynamic>& rec,
-            const T & gamma_0,
-<<<<<<< HEAD
-            const T & theta,
-            const Function& dirichlet_bf,
-            const disk::mechanics::BoundaryConditionsScalar<Mesh>& bnd)
-=======
-            const T& theta,
-            const disk::BoundaryConditions<Mesh>& bnd,
-            const Matrix<T, Dynamic, 1>& uloc)
->>>>>>> e63a0205
-{
-    T eta = 1.;
-    using matrix_type = Matrix<T, Dynamic, Dynamic>;
-    using vector_type = Matrix<T, Dynamic, 1>;
-
-    const size_t DIM = Mesh::dimension;
-    T gamma_N = gamma_0 / diameter(msh, cl);
-
-    auto fcs = faces(msh, cl);
-    auto rbs = scalar_basis_size(hdi.reconstruction_degree(), DIM);
-    auto cbs = scalar_basis_size(hdi.cell_degree(), DIM);
-    auto fbs = scalar_basis_size(hdi.face_degree(), DIM-1);
-    auto num_total_dofs = cbs + fbs * fcs.size();
-
-    matrix_type Aret = matrix_type::Zero( num_total_dofs, num_total_dofs );
-    vector_type Bret = vector_type::Zero( num_total_dofs );
-
-    auto fc_count = 0;
-
-    for (auto& fc: fcs)
-    {
-        auto eid = find_element_id(msh.faces_begin(), msh.faces_end(), fc);
-        if (!eid.first) throw std::invalid_argument("This is a bug: face not found");
-        const auto face_id=eid.second;
-
-        if (bnd.is_contact_face(face_id))
-        {
-            auto cb  = make_scalar_monomial_basis(msh, cl, hdi.reconstruction_degree());
-            auto fb  = make_scalar_monomial_basis(msh, fc, hdi.face_degree());
-
-            auto face_ofs  = cbs  +  fc_count * fbs;
-            auto n = normal(msh, cl, fc);
-
-            auto quad_degree = std::max(hdi.face_degree(), hdi.cell_degree());
-            auto qps = integrate(msh, fc, 2* quad_degree+2);
-            for (auto& qp : qps)
-            {
-                Matrix<T, Dynamic, DIM> c_dphi_tmp = cb.eval_gradients(qp.point());
-                Matrix<T, Dynamic, DIM> c_dphi = c_dphi_tmp.block(1, 0, rbs-1, DIM);
-                vector_type  c_phi_temp   = cb.eval_functions(qp.point());
-
-                vector_type sigma_n   = rec.transpose() * (c_dphi * n);
-
-                vector_type  vF  =  (1. - eta) * fb.eval_functions(qp.point());
-                vector_type  vT  =  eta * c_phi_temp.block(0, 0, cbs, 1);
-
-                //v = eta * vT + (1 -eta ) * vF
-                vector_type u = vector_type::Zero(num_total_dofs);
-                u.block(0, 0, cbs, 1)  = vT;
-                u.block(face_ofs,0,fbs, 1) = vF;
-                vector_type v = u;
-
-                // (theta * grad * rec * v * n - gamma_N* v)
-                vector_type t_sigmav_n_gamma_v = theta * sigma_n;
-                t_sigmav_n_gamma_v -=  gamma_N * v;
-
-                // u  ( theta * sigma_n - gamma_N *v)
-                Aret += qp.weight() * (t_sigmav_n_gamma_v) * u.transpose();
-
-                // u  ( theta * sigma_n - gamma_N *v)
-                Bret += qp.weight() * (t_sigmav_n_gamma_v) * dirichlet_bf(qp.point());
-            }
-        }
-        fc_count++;
-    }
-    return std::make_pair(Aret, Bret);
-}
-
-<<<<<<< HEAD
-
-
-template<typename T>
-static_matrix<T, 3, 3>
-make_fem_nitsche(const disk::simplicial_mesh<T, 2>& msh,
-        const typename disk::simplicial_mesh<T, 2>::cell& cl,
-        const disk::mechanics::BoundaryConditionsScalar<disk::simplicial_mesh<T, 2>>& bnd,
-        const T & gamma_0,
-        const T & theta)
-=======
+
+
 template <typename T>
 static_vector<T, 3>
 make_fem_negative(const disk::simplicial_mesh<T, 2>& msh,
@@ -792,497 +1153,6 @@
     const T & gamma_0,
     const T & theta,
     const static_vector<T, 3>& uloc)
->>>>>>> e63a0205
-{
-    static_matrix<T, 3, 3> stiff = static_matrix<T, 3, 3>::Zero();
-
-    auto gamma_N = gamma_0 / diameter(msh, cl);
-    auto fcs = faces(msh, cl);
-
-    for (auto& fc: fcs)
-    {
-        auto eid = find_element_id(msh.faces_begin(), msh.faces_end(), fc);
-        if (!eid.first) throw std::invalid_argument("This is a bug: face not found");
-        const auto face_id = eid.second;
-
-        if (bnd.is_contact_face(face_id))
-        {
-            auto meas = measure(msh, fc);
-            auto n    = normal(msh, cl, fc);
-            auto dphi = disk::cfem::eval_basis_grad(msh, cl);
-            static_vector<T, 3> dphi_n = dphi * n;
-            stiff += meas * dphi_n * dphi_n.transpose();
-        }
-    }
-    return stiff * (theta /gamma_N);
-}
-
-<<<<<<< HEAD
-template <typename Mesh>
-Matrix< typename Mesh::coordinate_type, Dynamic, Dynamic>
-make_hho_nitsche(const Mesh& msh, const typename Mesh::cell_type& cl,
-            const hho_degree_info& hdi,
-            const Matrix<typename Mesh::coordinate_type, Dynamic, Dynamic>& rec,
-            const typename Mesh::coordinate_type& gamma_0,
-            const typename Mesh::coordinate_type& theta,
-            const disk::mechanics::BoundaryConditionsScalar<Mesh>& bnd)
-=======
-template<typename Mesh>
-Matrix<typename Mesh::coordinate_type, Dynamic, 1>
-make_hho_negative(const Mesh&                                                           msh,
-                  const typename Mesh::cell_type&                                       cl,
-                  const hho_degree_info&                                                hdi,
-                  const Matrix<typename Mesh::coordinate_type, Dynamic, Dynamic>&       rec,
-                  const typename Mesh::coordinate_type&                                 gamma_0,
-                  const typename Mesh::coordinate_type&                                 theta,
-                  const disk::BoundaryConditions<Mesh>&                                 bnd,
-                  const Matrix<typename Mesh::coordinate_type, Dynamic, 1>&             uloc)
->>>>>>> e63a0205
-{
-    using T = typename Mesh::coordinate_type;
-    using vector_type = Matrix<T, Dynamic, 1>;
-
-    const size_t DIM = Mesh::dimension;
-    auto gamma_N = gamma_0 / diameter(msh, cl);
-
-    auto fcs = faces(msh, cl);
-    auto rbs = scalar_basis_size(hdi.reconstruction_degree(), DIM);
-    auto cbs = scalar_basis_size(hdi.cell_degree(), DIM);
-    auto fbs = scalar_basis_size(hdi.face_degree(), DIM-1);
-    auto num_total_dofs = cbs + fbs * fcs.size();
-    auto cb  = make_scalar_monomial_basis(msh, cl, hdi.reconstruction_degree());
-
-    matrix_type ret = matrix_type::Zero( num_total_dofs, num_total_dofs );
-
-    for (auto& fc: fcs)
-    {
-        auto eid = find_element_id(msh.faces_begin(), msh.faces_end(), fc);
-        if (!eid.first) throw std::invalid_argument("This is a bug: face not found");
-        const auto face_id = eid.second;
-
-        if (bnd.is_contact_face(face_id))
-        {
-<<<<<<< HEAD
-=======
-            auto cb  = make_scalar_monomial_basis(msh, cl, recdeg);
-            auto quad_degree = std::max( recdeg - 1, celdeg);
-            auto qps = integrate (msh, fc, 2 * quad_degree);
->>>>>>> e63a0205
-            auto n = normal(msh, cl, fc);
-            auto qps = integrate(msh, fc, 2 * hdi.reconstruction_degree() - 2);
-
-            for (auto& qp : qps)
-            {
-                Matrix<T, Dynamic, DIM> c_dphi_tmp = cb.eval_gradients(qp.point());
-                Matrix<T, Dynamic, DIM> c_dphi = c_dphi_tmp.block(1, 0, rbs-1, DIM);
-                Matrix<T, Dynamic, 1>  sigma_n = rec.transpose() * (c_dphi * n);
-
-                ret +=  qp.weight() * sigma_n * sigma_n.transpose();
-            }
-        }
-    }
-
-    return ret * (theta /gamma_N);
-}
-
-template<typename T>
-static_matrix<T, 3, 3>
-make_fem_heaviside(const disk::simplicial_mesh<T, 2>& msh,
-        const typename disk::simplicial_mesh<T, 2>::cell& cl,
-        const disk::mechanics::BoundaryConditionsScalar<disk::simplicial_mesh<T, 2>>& bnd,
-        const T & gamma_0,
-        const T & theta,
-        const static_vector<T,3>& uloc)
-{
-    static_matrix<T, 3, 3> ret = static_matrix<T, 3, 3>::Zero();
-
-    auto gamma_N = gamma_0 / diameter(msh, cl);
-    auto fcs = faces(msh, cl);
-
-    for (auto& fc: fcs)
-    {
-        auto eid = find_element_id(msh.faces_begin(), msh.faces_end(), fc);
-        if (!eid.first) throw std::invalid_argument("This is a bug: face not found");
-        const auto face_id = eid.second;
-
-        if (bnd.is_contact_face(face_id))
-        {
-            auto n   = normal(msh, cl, fc);
-            static_matrix<T, 3, 2> dphi = disk::cfem::eval_basis_grad(msh, cl);
-            static_vector<T, 3> sigma_n = dphi * n;
-
-            //(theta * grad * v * n - gamma_N * v)
-            static_vector<T, 3> t_sigmav_n_gamma_v =  theta * sigma_n;
-            static_vector<T, 3>   sigmau_n_gamma_u =  sigma_n;
-
-            auto qps = integrate (msh, fc, 2);
-            for (auto& qp : qps)
-            {
-                auto phi = disk::cfem::eval_basis(msh, cl, qp.point());
-
-                t_sigmav_n_gamma_v -= gamma_N * phi;
-                sigmau_n_gamma_u   -= gamma_N * phi;
-
-                // Heaviside(-Pn(u) = grad * u * n - gamma_N* u)
-                if(sigmau_n_gamma_u.dot(uloc) <= 0.)
-                    ret += qp.weight() * t_sigmav_n_gamma_v * sigmau_n_gamma_u.transpose();
-            }
-        }
-    }
-    return ret * (1/gamma_N);
-}
-
-<<<<<<< HEAD
-template <typename Mesh, typename T>
-Matrix< T, Dynamic, Dynamic>
-make_hho_heaviside_other(const Mesh& msh, const typename Mesh::cell_type& cl,
-            const hho_degree_info& hdi,
-            const Matrix<T, Dynamic, Dynamic>& rec,
-            const T & gamma_0,
-            const T& theta,
-            const disk::mechanics::BoundaryConditionsScalar<Mesh>& bnd,
-            const Matrix<T, Dynamic, 1>& uloc)
-{
-    using matrix_type = Matrix<T, Dynamic, Dynamic>;
-=======
-template<typename Mesh>
-Matrix<typename Mesh::coordinate_type, Dynamic, 1>
-make_hho_negative_faces(const Mesh&                                                                 msh,
-                        const typename Mesh::cell_type&                                             cl,
-                        const hho_degree_info&                                                      hdi,
-                        const Matrix<typename Mesh::coordinate_type, Dynamic, Dynamic>&             rec,
-                        const typename Mesh::coordinate_type&                                       gamma_0,
-                        const typename Mesh::coordinate_type&                                       theta,
-                        const disk::BoundaryConditions<Mesh>& bnd,
-                        const Matrix<typename Mesh::coordinate_type, Dynamic, 1>&                   uloc)
-{
-    using T = typename Mesh::coordinate_type;
->>>>>>> e63a0205
-    using vector_type = Matrix<T, Dynamic, 1>;
-
-    const size_t DIM = Mesh::dimension;
-    T gamma_N = gamma_0 /diameter(msh, cl);
-
-    auto fcs = faces(msh, cl);
-    auto rbs = scalar_basis_size(hdi.reconstruction_degree(), DIM);
-    auto cbs = scalar_basis_size(hdi.cell_degree(), DIM);
-    auto fbs = scalar_basis_size(hdi.face_degree(), DIM-1);
-    auto num_total_dofs = cbs + fbs * fcs.size();
-
-    matrix_type ret = matrix_type::Zero( num_total_dofs, num_total_dofs );
-
-    auto fc_count = 0;
-
-    for (auto& fc: fcs)
-    {
-        auto eid = find_element_id(msh.faces_begin(), msh.faces_end(), fc);
-        if (!eid.first) throw std::invalid_argument("This is a bug: face not found");
-        const auto face_id=eid.second;
-
-        if (bnd.is_contact_face(face_id))
-        {
-            auto cb  = make_scalar_monomial_basis(msh, cl, hdi.reconstruction_degree());
-            auto fb  = make_scalar_monomial_basis(msh, fc, hdi.face_degree());
-
-            auto face_ofs  = cbs  +  fc_count * fbs;
-            auto n = normal(msh, cl, fc);
-            auto qps = integrate(msh, fc, 2* hdi.face_degree());
-            for (auto& qp : qps)
-            {
-                Matrix<T, Dynamic, DIM> c_dphi_tmp = cb.eval_gradients(qp.point());
-                Matrix<T, Dynamic, DIM> c_dphi = c_dphi_tmp.block(1, 0, rbs-1, DIM);
-                vector_type sigma_n   = rec.transpose() * (c_dphi * n);
-
-                vector_type  f_phi   = fb.eval_functions(qp.point());
-                vector_type  u_face  = uloc.block(face_ofs, 0, fbs, 1);
-
-                // Heaviside(-Pn(u) = -D*recu*n + gN*u_F)
-                T gamma_u  = gamma_N * f_phi.dot(u_face);
-                T sigmau_n = sigma_n.dot(uloc);
-
-                if (sigmau_n - gamma_u  <= 0.)
-                {
-                    // (theta * sigma * n * sigma * n)
-                    matrix_type t_sigmavn_sigmaun = theta * sigma_n * sigma_n.transpose();
-                    matrix_type g_vF_sigmaun = gamma_N * f_phi * sigma_n.transpose();
-                    matrix_type t_sigmavn_g_uF = theta * gamma_N * sigma_n * f_phi.transpose();
-                    matrix_type g2_vF_uF =  gamma_N * gamma_N * f_phi * f_phi.transpose();
-
-                    ret += qp.weight() * t_sigmavn_sigmaun;
-                    ret.block(face_ofs, 0, fbs, num_total_dofs) -= qp.weight() * g_vF_sigmaun;
-                    ret.block(0, face_ofs, num_total_dofs, fbs) -= qp.weight() * t_sigmavn_g_uF;
-                    ret.block(face_ofs, face_ofs, fbs, fbs) += qp.weight() * g2_vF_uF;
-                }
-            }
-        }
-        fc_count++;
-    }
-    return ret * (1./gamma_N);
-}
-
-<<<<<<< HEAD
-template <typename Mesh, typename T>
-Matrix< T, Dynamic, Dynamic>
-make_hho_heaviside(const Mesh& msh, const typename Mesh::cell_type& cl,
-            const hho_degree_info& hdi,
-            const Matrix<T, Dynamic, Dynamic>& rec,
-            const T & gamma_0,
-            const T& theta,
-            const disk::mechanics::BoundaryConditionsScalar<Mesh>& bnd,
-            const Matrix<T, Dynamic, 1>& uloc)
-=======
-template<typename Mesh>
-Matrix<typename Mesh::coordinate_type, Dynamic, 1>
-make_hho_negative_trace(const Mesh&                                                                 msh,
-                        const typename Mesh::cell_type&                                             cl,
-                        const hho_degree_info&                                                      hdi,
-                        const Matrix<typename Mesh::coordinate_type, Dynamic, Dynamic>&             rec,
-                        const typename Mesh::coordinate_type&                                       gamma_0,
-                        const typename Mesh::coordinate_type&                                       theta,
-                        const disk::BoundaryConditions<Mesh>& bnd,
-                        const Matrix<typename Mesh::coordinate_type, Dynamic, 1>&                   uloc)
->>>>>>> e63a0205
-{
-    using matrix_type = Matrix<T, Dynamic, Dynamic>;
-    using vector_type = Matrix<T, Dynamic, 1>;
-
-    const size_t DIM = Mesh::dimension;
-    T gamma_N = gamma_0 / diameter(msh, cl);
-
-    auto recdeg =  hdi.reconstruction_degree();
-    auto celdeg =  hdi.cell_degree();
-    auto facdeg =  hdi.face_degree();
-
-    auto fcs = faces(msh, cl);
-    auto rbs = scalar_basis_size(recdeg, DIM);
-    auto cbs = scalar_basis_size(celdeg, DIM);
-    auto fbs = scalar_basis_size(facdeg, DIM-1);
-    auto num_total_dofs = cbs + fbs * fcs.size();
-
-    matrix_type ret = matrix_type::Zero( num_total_dofs, num_total_dofs );
-
-    auto fc_count = 0;
-
-    for (auto& fc: fcs)
-    {
-        auto eid = find_element_id(msh.faces_begin(), msh.faces_end(), fc);
-        if (!eid.first) throw std::invalid_argument("This is a bug: face not found");
-        const auto face_id=eid.second;
-
-        if (bnd.is_contact_face(face_id))
-        {
-<<<<<<< HEAD
-            auto cb  = make_scalar_monomial_basis(msh, cl, hdi.reconstruction_degree());
-            auto fb  = make_scalar_monomial_basis(msh, fc, hdi.face_degree());
-            auto n   = normal(msh, cl, fc);
-
-            auto quad_degree = std::max(recdeg-1, celdeg);
-            auto qps = integrate(msh, fc, 3 * quad_degree );
-=======
-            auto fb  = make_scalar_monomial_basis(msh, fc, facdeg);
-            auto cb = make_scalar_monomial_basis(msh, cl, recdeg);
-            auto qps = integrate (msh, fc, 2 * recdeg);
-            auto n = normal(msh, cl, fc);
->>>>>>> e63a0205
-
-            for (auto& qp : qps)
-            {
-                Matrix<T, Dynamic, DIM> c_dphi_tmp = cb.eval_gradients(qp.point());
-                Matrix<T, Dynamic, DIM> c_dphi = c_dphi_tmp.block(1, 0, rbs-1, DIM);
-                vector_type  sigma_n   = rec.transpose() * (c_dphi * n);
-
-                vector_type  c_phi_temp   = cb.eval_functions(qp.point());
-                vector_type  c_phi = c_phi_temp.block(0, 0, cbs, 1);
-
-                // (grad * rec * u * n - gamma_N* u_T)
-                vector_type sigmau_n_gamma_u  = sigma_n;
-                sigmau_n_gamma_u.block(0, 0, cbs, 1) -= gamma_N * c_phi;
-
-                // Heaviside(-Pn(u) = -D*recu*n + gN*u_T)
-                if(sigmau_n_gamma_u.dot(uloc)  <= 0.)
-                {
-                    // (theta * grad * rec * v * n - gamma_N* v_T)
-
-                    vector_type t_sigmav_n_gamma_v = vector_type::Zero(num_total_dofs);
-                    t_sigmav_n_gamma_v = theta * sigma_n;
-                    t_sigmav_n_gamma_v.block(0, 0,cbs, 1) -=  gamma_N * c_phi;
-
-                    ret += qp.weight() * (t_sigmav_n_gamma_v) * (sigmau_n_gamma_u).transpose();
-                }
-            }
-        }
-    }
-    return ret * (1./gamma_N);
-}
-
-<<<<<<< HEAD
-
-template <typename Mesh, typename T>
-Matrix< T, Dynamic, Dynamic>
-make_hho_heaviside_faces(const Mesh& msh, const typename Mesh::cell_type& cl,
-            const hho_degree_info& hdi,
-            const Matrix<T, Dynamic, Dynamic>& rec,
-            const T & gamma_0,
-            const T& theta,
-            const disk::mechanics::BoundaryConditionsScalar<Mesh>& bnd,
-            const Matrix<T, Dynamic, 1>& uloc)
-=======
-template<typename Mesh>
-std::pair<Matrix<typename Mesh::coordinate_type, Dynamic, Dynamic>,
-          Matrix<typename Mesh::coordinate_type, Dynamic, Dynamic>>
-make_hho_contact_scalar_laplacian(const Mesh&                           msh,
-                                  const typename Mesh::cell_type&       cl,
-                                  const hho_degree_info&                di,
-                                  const disk::BoundaryConditions<Mesh>& bnd)
->>>>>>> e63a0205
-{
-    using matrix_type = Matrix<T, Dynamic, Dynamic>;
-    using vector_type = Matrix<T, Dynamic, 1>;
-
-    const size_t DIM = Mesh::dimension;
-    T gamma_N = gamma_0 / diameter(msh, cl);
-
-    auto fcs = faces(msh, cl);
-    auto rbs = scalar_basis_size(hdi.reconstruction_degree(), DIM);
-    auto cbs = scalar_basis_size(hdi.cell_degree(), DIM);
-    auto fbs = scalar_basis_size(hdi.face_degree(), DIM-1);
-    auto num_total_dofs = cbs + fbs * fcs.size();
-
-    matrix_type ret = matrix_type::Zero( num_total_dofs, num_total_dofs );
-
-    auto fc_count = 0;
-
-    for (auto& fc: fcs)
-    {
-        auto eid = find_element_id(msh.faces_begin(), msh.faces_end(), fc);
-        if (!eid.first) throw std::invalid_argument("This is a bug: face not found");
-        const auto face_id=eid.second;
-
-        if (bnd.is_contact_face(face_id))
-        {
-            auto cb  = make_scalar_monomial_basis(msh, cl, hdi.reconstruction_degree());
-            auto fb  = make_scalar_monomial_basis(msh, fc, hdi.face_degree());
-
-            auto face_ofs  = cbs  +  fc_count * fbs;
-            auto n = normal(msh, cl, fc);
-
-            auto qps = integrate(msh, fc, 2* hdi.face_degree());
-            for (auto& qp : qps)
-            {
-                Matrix<T, Dynamic, DIM> c_dphi_tmp = cb.eval_gradients(qp.point());
-                Matrix<T, Dynamic, DIM> c_dphi = c_dphi_tmp.block(1, 0, rbs-1, DIM);
-                vector_type sigma_n   = rec.transpose() * (c_dphi * n);
-
-                vector_type  f_phi   = fb.eval_functions(qp.point());
-                vector_type  u_face  = uloc.block(face_ofs, 0, fbs, 1);
-
-                // Heaviside(-Pn(u) = -D*recu*n + gN*u_F)
-                T gamma_u  = gamma_N * f_phi.dot(u_face);
-                T sigmau_n = sigma_n.dot(uloc);
-
-                if (sigmau_n - gamma_u  <= 0.)
-                {
-                    // (theta * grad * rec * v * n - gamma_N* v_F)
-                    vector_type t_sigman_g_v = theta * sigma_n;
-                    t_sigman_g_v.block(face_ofs, 0,fbs, 1) -=  gamma_N * f_phi;
-
-                    // (grad * rec * u * n - gamma_N* u_F)
-                    vector_type sigman_g_u = sigma_n;
-                    sigman_g_u.block(face_ofs, 0,fbs, 1) -=  gamma_N * f_phi;
-
-                    ret += qp.weight() * (t_sigman_g_v) * (sigman_g_u).transpose();
-                }
-            }
-        }
-        fc_count++;
-    }
-    return ret * (1./gamma_N);
-}
-
-template <typename Mesh, typename T>
-Matrix< T, Dynamic, Dynamic>
-make_hho_heaviside_trace(const Mesh& msh, const typename Mesh::cell_type& cl,
-            const hho_degree_info& hdi,
-            const Matrix<T, Dynamic, Dynamic>& rec,
-            const T & gamma_0,
-            const T& theta,
-            const disk::mechanics::BoundaryConditionsScalar<Mesh>& bnd,
-            const Matrix<T, Dynamic, 1>& uloc)
-{
-    using matrix_type = Matrix<T, Dynamic, Dynamic>;
-    using vector_type = Matrix<T, Dynamic, 1>;
-
-    const size_t DIM = Mesh::dimension;
-    T gamma_N = gamma_0 / diameter(msh, cl);
-
-    auto recdeg =  hdi.reconstruction_degree();
-    auto fcs = faces(msh, cl);
-    auto rbs = scalar_basis_size(recdeg, DIM);
-    auto cbs = scalar_basis_size(hdi.cell_degree(), DIM);
-    auto fbs = scalar_basis_size(hdi.face_degree(), DIM-1);
-    auto num_total_dofs = cbs + fbs * fcs.size();
-
-    matrix_type ret = matrix_type::Zero( num_total_dofs, num_total_dofs );
-    matrix_type rec_full = matrix_type::Zero(rbs, num_total_dofs );
-
-    rec_full(0,0) = 1.;
-    rec_full.block(1,0, rbs -1, num_total_dofs)  =  rec;
-
-    for (auto& fc: fcs)
-    {
-        auto eid = find_element_id(msh.faces_begin(), msh.faces_end(), fc);
-        if (!eid.first) throw std::invalid_argument("This is a bug: face not found");
-        const auto face_id=eid.second;
-
-        if (bnd.is_contact_face(face_id))
-        {
-            auto cb  = make_scalar_monomial_basis(msh, cl, hdi.reconstruction_degree());
-            auto n = normal(msh, cl, fc);
-            matrix_type stiff_n = matrix_type::Zero(rbs -1, rbs -1);
-            matrix_type mm  = disk::make_mass_matrix(msh, fc, cb);
-
-            auto qps = integrate(msh, fc, 2 * recdeg);
-            for (auto& qp : qps)
-            {
-                auto c_phi = cb.eval_functions(qp.point());
-
-                Matrix<T, Dynamic, DIM> c_dphi_tmp = cb.eval_gradients(qp.point());
-                Matrix<T, Dynamic, DIM> c_dphi = c_dphi_tmp.block(1, 0, rbs-1, DIM);
-                vector_type sigma_n   = (c_dphi * n).transpose() * rec;
-                vector_type gamma_rec =  gamma_N * rec_full.transpose() * c_phi;
-
-                // Heaviside(-Pn(u) = -D*recu*n + gN*u)
-                T sigmau_n   = sigma_n.dot(uloc);
-                T gamma_recu = gamma_rec.dot(uloc);
-
-                if (sigmau_n - gamma_recu  <= 0.)
-                {
-                    // (theta * grad * rec * u * n - gamma_N* rec *u)
-                    vector_type t_sigman_g_rec = theta * sigma_n - gamma_rec;
-                    //t_sigman_g_rec.block(1, 0,rbs -1, 1) += theta * sigma_n;
-
-                    // (grad * rec * v * n - gamma_N* rec * v)
-                    vector_type sigman_g_rec = sigma_n - gamma_rec;
-                    //sigman_g_rec.block(1, 0,rbs -1, 1) += sigma_n;
-
-                    ret += qp.weight() * (t_sigman_g_rec) * (sigman_g_rec).transpose();
-                }
-            }
-        }
-    }
-    return ret * (1./gamma_N);
-}
-
-
-
-template <typename T>
-static_vector<T, 3>
-make_fem_negative(const disk::simplicial_mesh<T, 2>& msh,
-    const typename disk::simplicial_mesh<T, 2>::cell& cl,
-    const disk::mechanics::BoundaryConditionsScalar<disk::simplicial_mesh<T, 2>>& bnd,
-    const T & gamma_0,
-    const T & theta,
-    const static_vector<T, 3>& uloc)
 {
     auto gamma_N = gamma_0 / diameter(msh, cl);
 
@@ -1330,7 +1200,7 @@
             const Matrix<typename Mesh::coordinate_type, Dynamic, Dynamic>& rec,
             const typename Mesh::coordinate_type& gamma_0,
             const typename Mesh::coordinate_type& theta,
-            const disk::mechanics::BoundaryConditionsScalar<Mesh>& bnd,
+            const disk::BoundaryConditions<Mesh>& bnd,
             const Matrix<typename Mesh::coordinate_type, Dynamic, 1>& uloc)
 {
     using T = typename Mesh::coordinate_type;
@@ -1399,7 +1269,7 @@
             const Matrix<typename Mesh::coordinate_type, Dynamic, Dynamic>& rec,
             const typename Mesh::coordinate_type& gamma_0,
             const typename Mesh::coordinate_type& theta,
-            const disk::mechanics::BoundaryConditionsScalar<Mesh>& bnd,
+            const disk::BoundaryConditions<Mesh>& bnd,
             const Matrix<typename Mesh::coordinate_type, Dynamic, 1>& uloc)
 {
     using T = typename Mesh::coordinate_type;
@@ -1472,7 +1342,7 @@
             const Matrix<typename Mesh::coordinate_type, Dynamic, Dynamic>& rec,
             const typename Mesh::coordinate_type& gamma_0,
             const typename Mesh::coordinate_type& theta,
-            const disk::mechanics::BoundaryConditionsScalar<Mesh>& bnd,
+            const disk::BoundaryConditions<Mesh>& bnd,
             const Matrix<typename Mesh::coordinate_type, Dynamic, 1>& uloc)
 {
     using T = typename Mesh::coordinate_type;
@@ -1538,7 +1408,7 @@
             const Matrix<typename Mesh::coordinate_type, Dynamic, Dynamic>& rec,
             const typename Mesh::coordinate_type& gamma_0,
             const typename Mesh::coordinate_type& theta,
-            const disk::mechanics::BoundaryConditionsScalar<Mesh>& bnd,
+            const disk::BoundaryConditions<Mesh>& bnd,
             const Matrix<typename Mesh::coordinate_type, Dynamic, 1>& uloc)
 {
     using T = typename Mesh::coordinate_type;
@@ -1610,7 +1480,7 @@
              Matrix<typename Mesh::coordinate_type, Dynamic, Dynamic>  >
 make_hho_contact_scalar_laplacian(const Mesh& msh, const typename Mesh::cell_type& cl,
                           const hho_degree_info& di,
-                          const disk::mechanics::BoundaryConditionsScalar<Mesh>& bnd)
+                          const disk::BoundaryConditions<Mesh>& bnd)
 {
     using T = typename Mesh::coordinate_type;
     const size_t DIM = Mesh::dimension;
@@ -1686,7 +1556,7 @@
              Matrix<typename Mesh::coordinate_type, Dynamic, Dynamic>  >
 make_hho_nitsche_scalar_laplacian(const Mesh& msh, const typename Mesh::cell_type& cl,
                           const hho_degree_info& di,
-                          const disk::mechanics::BoundaryConditionsScalar<Mesh>& bnd)
+                          const disk::BoundaryConditions<Mesh>& bnd)
 {
     using T = typename Mesh::coordinate_type;
     const size_t DIM = Mesh::dimension;
@@ -1761,7 +1631,7 @@
 Matrix<typename Mesh::coordinate_type, Dynamic, Dynamic>
 make_hdg_nitsche_stabilization(const Mesh& msh,
         const typename Mesh::cell_type& cl, const hho_degree_info& di,
-        const disk::mechanics::BoundaryConditionsScalar<Mesh>& bnd)
+        const disk::BoundaryConditions<Mesh>& bnd)
 {
     using T = typename Mesh::coordinate_type;
     typedef Matrix<T, Dynamic, Dynamic> matrix_type;
@@ -1830,7 +1700,7 @@
 Matrix<typename Mesh::coordinate_type, Dynamic, Dynamic>
 make_hdg_contact_stabilization(const Mesh& msh,
         const typename Mesh::cell_type& cl, const hho_degree_info& di,
-        const disk::mechanics::BoundaryConditionsScalar<Mesh>& bnd)
+        const disk::BoundaryConditions<Mesh>& bnd)
 {
     using T = typename Mesh::coordinate_type;
     typedef Matrix<T, Dynamic, Dynamic> matrix_type;
@@ -1901,7 +1771,7 @@
 {
     using T = typename Mesh::coordinate_type;
 
-    typedef disk::mechanics::BoundaryConditionsScalar<Mesh> boundary_type;
+    typedef disk::BoundaryConditions<Mesh> boundary_type;
 
     boundary_type                       m_bnd;
 
@@ -2098,7 +1968,7 @@
 
 template<typename Mesh>
 auto make_diffusion_assembler_nitsche_cells(const Mesh& msh, hho_degree_info hdi,
-                const disk::mechanics::BoundaryConditionsScalar<Mesh>& bnd)
+                const disk::BoundaryConditions<Mesh>& bnd)
 {
     return diffusion_condensed_assembler_nitsche_cells<Mesh>(msh, hdi, bnd);
 }
@@ -2110,7 +1980,7 @@
 {
     using T = typename Mesh::coordinate_type;
 
-    typedef disk::mechanics::BoundaryConditionsScalar<Mesh> boundary_type;
+    typedef disk::BoundaryConditions<Mesh> boundary_type;
 
     std::vector<size_t>                 compress_table;
     std::vector<size_t>                 expand_table;
@@ -2289,7 +2159,7 @@
 class diffusion_full_assembler
 {
     using T = typename Mesh::coordinate_type;
-    typedef disk::mechanics::BoundaryConditionsScalar<Mesh>    boundary_type;
+    typedef disk::BoundaryConditions<Mesh>    boundary_type;
 
     std::vector<size_t>                 compress_table;
     std::vector<size_t>                 expand_table;
@@ -2491,7 +2361,7 @@
 
 template<typename Mesh>
 auto make_diffusion_full_assembler(const Mesh& msh, hho_degree_info hdi,
-                            const  disk::mechanics::BoundaryConditionsScalar<Mesh>& bnd)
+                            const  disk::BoundaryConditions<Mesh>& bnd)
 {
     return diffusion_full_assembler<Mesh>(msh, hdi, bnd);
 }
@@ -2501,7 +2371,7 @@
 class diffusion_mix_full_assembler
 {
     using T = typename Mesh::coordinate_type;
-    typedef disk::mechanics::BoundaryConditionsScalar<Mesh>    boundary_type;
+    typedef disk::BoundaryConditions<Mesh>    boundary_type;
 
     std::vector<size_t>                 compress_table;
     std::vector<size_t>                 expand_table;
@@ -2813,7 +2683,7 @@
 
 template<typename Mesh>
 auto make_mix_full_assembler(const Mesh& msh, hho_degree_info hdi,
-                            const  disk::mechanics::BoundaryConditionsScalar<Mesh>& bnd)
+                            const  disk::BoundaryConditions<Mesh>& bnd)
 {
     return diffusion_mix_full_assembler<Mesh>(msh, hdi, bnd);
 }
@@ -2823,7 +2693,7 @@
 class contact_full_assembler
 {
     using T = typename Mesh::coordinate_type;
-    typedef disk::mechanics::BoundaryConditionsScalar<Mesh>    boundary_type;
+    typedef disk::BoundaryConditions<Mesh>    boundary_type;
 
     typedef Matrix<T, Dynamic, 1>       vector_type;
     typedef Matrix<T, Dynamic, Dynamic> matrix_type;
@@ -3138,7 +3008,7 @@
 
 template<typename Mesh>
 auto make_contact_full_assembler(const Mesh& msh, hho_degree_info hdi,
-                            const  disk::mechanics::BoundaryConditionsScalar<Mesh>& bnd)
+                            const  disk::BoundaryConditions<Mesh>& bnd)
 {
     return contact_full_assembler<Mesh>(msh, hdi, bnd);
 }
@@ -3147,7 +3017,7 @@
 class contact_full_assembler_new
 {
     using T = typename Mesh::coordinate_type;
-    typedef disk::mechanics::BoundaryConditionsScalar<Mesh>    boundary_type;
+    typedef disk::BoundaryConditions<Mesh>    boundary_type;
 
     typedef Matrix<T, Dynamic, 1>       vector_type;
     typedef Matrix<T, Dynamic, Dynamic> matrix_type;
@@ -3453,7 +3323,7 @@
 
 template<typename Mesh>
 auto make_contact_full_assembler_new(const Mesh& msh, hho_degree_info hdi,
-                            const  disk::mechanics::BoundaryConditionsScalar<Mesh>& bnd)
+                            const  disk::BoundaryConditions<Mesh>& bnd)
 {
     return contact_full_assembler_new<Mesh>(msh, hdi, bnd);
 }
@@ -3470,7 +3340,7 @@
     std::vector< Triplet<T> >           triplets;
     size_t      num_all_faces, num_dirichlet_faces, num_other_faces, system_size;
 
-    typedef disk::mechanics::BoundaryConditionsScalar<Mesh> boundary_type;
+    typedef disk::BoundaryConditions<Mesh> boundary_type;
     boundary_type m_bnd;
 
     class assembly_index
@@ -3664,7 +3534,7 @@
                     {
                         switch (bnd.neumann_boundary_type(face_id))
                         {
-                            case disk::mechanics::NEUMANN:
+                            case disk::NEUMANN:
                                 throw std::invalid_argument("You tried to impose both Neumann and Robin conditions on the same face");
                                 break;
                             default:
@@ -3677,7 +3547,7 @@
                     {
                         switch (bnd.dirichlet_boundary_type(face_id))
                         {
-                            case disk::mechanics::DIRICHLET:
+                            case disk::DIRICHLET:
                                 throw std::invalid_argument("You tried to impose both Dirichlet and Robin conditions on the same face");
                                 break;
                             default:
