/*
 *       /\         DISK++, a template library for DIscontinuous SKeletal
 *      /__\        methods.
 *     /_\/_\
 *    /\    /\      Matteo Cicuttin (C) 2016, 2017, 2018
 *   /__\  /__\     matteo.cicuttin@enpc.fr
 *  /_\/_\/_\/_\    École Nationale des Ponts et Chaussées - CERMICS
 *
 * This file is copyright of the following authors:
 * Matteo Cicuttin (C) 2016, 2017, 2018         matteo.cicuttin@enpc.fr
 * Karol Cascavita (C) 2018                     klcascavitam@unal.edu.co
 * Nicolas Pignet  (C) 2018                     nicolas.pignet@enpc.fr
 *
 * This Source Code Form is subject to the terms of the Mozilla Public
 * License, v. 2.0. If a copy of the MPL was not distributed with this
 * file, You can obtain one at http://mozilla.org/MPL/2.0/.
 *
 * If you use this code or parts of it for scientific publications, you
 * are required to cite it as following:
 *
 * Implementation of Discontinuous Skeletal methods on arbitrary-dimensional,
 * polytopal meshes using generic programming.
 * M. Cicuttin, D. A. Di Pietro, A. Ern.
 * Journal of Computational and Applied Mathematics.
 * DOI: 10.1016/j.cam.2017.09.017
 */

#pragma once

#include <vector>

#include "common/eigen.hpp"

using namespace Eigen;

namespace revolution {

/* Compute the size of a matrix basis of degree k in dimension d. */
size_t
matrix_basis_size(size_t k, size_t sd, size_t md)
{
   size_t num = 1;
   size_t den = 1;

   for (size_t i = 1; i <= sd; i++) {
      num *= k + i;
      den *= i;
   }

   return md * md * (num / den);
}

/* Generic template for bases. */
template<typename MeshType, typename Element>
struct scaled_monomial_matrix_basis
{
   static_assert(sizeof(MeshType) == -1,
                 "scaled_monomial_matrix_basis: not suitable for the requested kind of mesh");
   static_assert(sizeof(Element) == -1,
                 "scaled_monomial_matrix_basis: not suitable for the requested kind of element");
};

/* Basis 'factory'. */
template<typename MeshType, typename ElementType>
auto
make_matrix_monomial_basis(const MeshType& msh, const ElementType& elem, size_t degree)
{
   return scaled_monomial_matrix_basis<MeshType, ElementType>(msh, elem, degree);
}

/* Specialization for 3D meshes, cells */
template<template<typename, size_t, typename> class Mesh, typename T, typename Storage>
class scaled_monomial_matrix_basis<Mesh<T, 3, Storage>, typename Mesh<T, 3, Storage>::cell>
{

 public:
   typedef Mesh<T, 3, Storage>              mesh_type;
   typedef typename mesh_type::scalar_type  scalar_type;
   typedef typename mesh_type::cell         cell_type;
   typedef typename mesh_type::point_type   point_type;
   typedef static_matrix<scalar_type, 3, 3> function_type;

 private:
   size_t      basis_degree, basis_size;

   typedef scaled_monomial_scalar_basis<mesh_type, cell_type> scalar_basis_type;
   scalar_basis_type                                          scalar_basis;

 public:
   scaled_monomial_matrix_basis(const mesh_type& msh, const cell_type& cl, size_t degree) :
     scalar_basis(msh, cl, degree)
   {
      basis_degree = degree;
      basis_size   = matrix_basis_size(degree, 3, 3);
   }

   eigen_compatible_stdvector<function_type>
   eval_functions(const point_type& pt) const
   {
      eigen_compatible_stdvector<function_type> ret;
      ret.reserve(basis_size);

      const auto phi = scalar_basis.eval_functions(pt);

      for (size_t k = 0; k < scalar_basis.size(); k++) {
         function_type fc;

         for (size_t j = 0; j < 3; j++) {
            for (size_t i = 0; i < 3; i++) {
               fc       = function_type::Zero();
               fc(i, j) = phi(k);
               ret.push_back(fc);
            }
         }
      }

      assert(ret.size() == basis_size);

      return ret;
   }

   size_t
   size() const
   {
      return basis_size;
   }

   size_t
   degree() const
   {
      return basis_degree;
   }
};

/* Specialization for 3D meshes, faces */
template<template<typename, size_t, typename> class Mesh, typename T, typename Storage>
class scaled_monomial_matrix_basis<Mesh<T, 3, Storage>, typename Mesh<T, 3, Storage>::face>
{

 public:
   typedef Mesh<T, 3, Storage>              mesh_type;
   typedef typename mesh_type::scalar_type  scalar_type;
   typedef typename mesh_type::point_type   point_type;
   typedef typename mesh_type::face         face_type;
   typedef static_matrix<scalar_type, 3, 3> function_type;

 private:
   size_t      basis_degree, basis_size;

   typedef scaled_monomial_scalar_basis<mesh_type, face_type> scalar_basis_type;
   scalar_basis_type                                          scalar_basis;

 public:
   scaled_monomial_matrix_basis(const mesh_type& msh, const face_type& fc, size_t degree) :
     scalar_basis(msh, fc, degree)
   {
      basis_degree = degree;
      basis_size   = matrix_basis_size(degree, 2, 3);
   }

   eigen_compatible_stdvector<function_type>
   eval_functions(const point_type& pt) const
   {
      eigen_compatible_stdvector<function_type> ret;
      ret.reserve(basis_size);

      const auto phi = scalar_basis.eval_functions(pt);

      for (size_t k = 0; k < scalar_basis.size(); k++) {
         function_type fc;

         for (size_t j = 0; j < 3; j++) {
            for (size_t i = 0; i < 3; i++) {
               fc       = function_type::Zero();
               fc(i, j) = phi(k);
               ret.push_back(fc);
            }
         }
      }

      assert(ret.size() == basis_size);
      return ret;
   }

   size_t
   size() const
   {
      return basis_size;
   }

   size_t
   degree() const
   {
      return basis_degree;
   }
};

/* Specialization for 2D meshes, cells */
template<template<typename, size_t, typename> class Mesh, typename T, typename Storage>
class scaled_monomial_matrix_basis<Mesh<T, 2, Storage>, typename Mesh<T, 2, Storage>::cell>
{

 public:
   typedef Mesh<T, 2, Storage>              mesh_type;
   typedef typename mesh_type::scalar_type  scalar_type;
   typedef typename mesh_type::cell         cell_type;
   typedef typename mesh_type::point_type   point_type;
   typedef static_matrix<scalar_type, 2, 2> function_type;

 private:
   size_t      basis_degree, basis_size;

   typedef scaled_monomial_scalar_basis<mesh_type, cell_type> scalar_basis_type;
   scalar_basis_type                                          scalar_basis;

 public:
   scaled_monomial_matrix_basis(const mesh_type& msh, const cell_type& cl, size_t degree) :
     scalar_basis(msh, cl, degree)
   {
      basis_degree = degree;
      basis_size   = matrix_basis_size(degree, 2, 2);
   }

   eigen_compatible_stdvector<function_type>
   eval_functions(const point_type& pt) const
   {
      eigen_compatible_stdvector<function_type> ret;
      ret.reserve(basis_size);

      const auto phi = scalar_basis.eval_functions(pt);

      for (size_t k = 0; k < scalar_basis.size(); k++) {
         function_type fc;

         for (size_t j = 0; j < 2; j++) {
            for (size_t i = 0; i < 2; i++) {
               fc       = function_type::Zero();
               fc(i, j) = phi(k);
               ret.push_back(fc);
            }
         }
      }

      assert(ret.size() == basis_size);

      return ret;
   }

   size_t
   size() const
   {
      return basis_size;
   }

   size_t
   degree() const
   {
      return basis_degree;
   }
};

/* Specialization for 2D meshes, faces */
template<template<typename, size_t, typename> class Mesh, typename T, typename Storage>
class scaled_monomial_matrix_basis<Mesh<T, 2, Storage>, typename Mesh<T, 2, Storage>::face>
{

 public:
   typedef Mesh<T, 2, Storage>              mesh_type;
   typedef typename mesh_type::scalar_type  scalar_type;
   typedef typename mesh_type::point_type   point_type;
   typedef typename mesh_type::face         face_type;
   typedef static_matrix<scalar_type, 2, 2> function_type;

 private:
   size_t      basis_degree, basis_size;

   typedef scaled_monomial_scalar_basis<mesh_type, face_type> scalar_basis_type;
   scalar_basis_type                                          scalar_basis;

 public:
   scaled_monomial_matrix_basis(const mesh_type& msh, const face_type& fc, size_t degree) :
     scalar_basis(msh, fc, degree)
   {
      basis_degree = degree;
      basis_size   = matrix_basis_size(degree, 1, 2);
   }

   eigen_compatible_stdvector<function_type>
   eval_functions(const point_type& pt) const
   {
      eigen_compatible_stdvector<function_type> ret;
      ret.reserve(basis_size);

      const auto phi = scalar_basis.eval_functions(pt);

      for (size_t k = 0; k < scalar_basis.size(); k++) {
         function_type fc;

         for (size_t j = 0; j < 2; j++) {
            for (size_t i = 0; i < 2; i++) {
               fc       = function_type::Zero();
               fc(i, j) = phi(k);
               ret.push_back(fc);
            }
         }
      }

      assert(ret.size() == basis_size);
      return ret;
   }

   size_t
   size() const
   {
      return basis_size;
   }

   size_t
   degree() const
   {
      return basis_degree;
   }
};

/* Compute the size of a matrix basis of degree k in dimension d. */
size_t
sym_matrix_basis_size(size_t k, size_t sd, size_t vd)
{
    size_t num = 1;
    size_t den = 1;

    for (size_t i = 1; i <= sd; i++)
    {
        num *= k + i;
        den *= i;
    }

    size_t md = 0;

    switch (vd)
    {
        case 3:
            md = 6;
            break;

        case 2:
            md = 3;
            break;

        default:
            std::logic_error("Expected 3 >= dim > 1");
    }

    return md * (num / den);
}

/* Generic template for bases. */
template<typename MeshType, typename Element>
struct scaled_monomial_sym_matrix_basis
{
    static_assert(sizeof(MeshType) == -1,   "scaled_monomial_sym_matrix_basis: not "
                                            "suitable for the requested kind of mesh");
    static_assert( sizeof(Element) == -1,   "scaled_monomial_sym_matrix_basis: not "
                                            "suitable for the requested kind of element");
};

/* Basis 'factory'. */
template<typename MeshType, typename ElementType>
auto
make_sym_matrix_monomial_basis(const MeshType& msh, const ElementType& elem, size_t degree)
{
    return scaled_monomial_sym_matrix_basis<MeshType, ElementType>(msh, elem, degree);
}

/* Specialization for 3D meshes, cells */
template<template<typename, size_t, typename> class Mesh, typename T, typename Storage>
class scaled_monomial_sym_matrix_basis<Mesh<T, 3, Storage>, typename Mesh<T, 3, Storage>::cell>
{

public:
    typedef Mesh<T, 3, Storage>              mesh_type;
    typedef typename mesh_type::scalar_type  scalar_type;
    typedef typename mesh_type::cell         cell_type;
    typedef typename mesh_type::point_type   point_type;
    typedef static_matrix<scalar_type, 3, 3> function_type;

private:
    size_t      basis_degree, basis_size;

    typedef scaled_monomial_scalar_basis<mesh_type, cell_type> scalar_basis_type;
    scalar_basis_type                                          scalar_basis;

public:
    scaled_monomial_sym_matrix_basis(const mesh_type& msh, const cell_type& cl, size_t degree)
        : scalar_basis(msh, cl, degree)
    {
        basis_degree = degree;
        basis_size   = sym_matrix_basis_size(degree, 3, 3);
    }

    eigen_compatible_stdvector<function_type>
    eval_functions(const point_type& pt) const
    {
        eigen_compatible_stdvector<function_type> ret;
        ret.reserve(basis_size);

        auto phi = scalar_basis.eval_functions(pt);

        for (size_t k = 0; k < scalar_basis.size(); k++)
        {
            function_type fc;

            for (size_t j = 0; j < 3; j++)
            {
                for (size_t i = 0; i < j; i++)
                {
                    fc       = function_type::Zero();
                    fc(i, j) = phi(k);
                    fc(j, i) = phi(k);
                    ret.push_back(fc);
                }
            
                fc       = function_type::Zero();
                fc(j, j) = phi(k);
                ret.push_back(fc);
            }
        }

        assert(ret.size() == basis_size);
        return ret;
    }

    size_t
    size() const {
        return basis_size;
    }

    size_t
    degree() const {
        return basis_degree;
    }
};

/* Specialization for 3D meshes, faces */
template<template<typename, size_t, typename> class Mesh, typename T, typename Storage>
class scaled_monomial_sym_matrix_basis<Mesh<T, 3, Storage>, typename Mesh<T, 3, Storage>::face>
{

public:
    typedef Mesh<T, 3, Storage>              mesh_type;
    typedef typename mesh_type::scalar_type  scalar_type;
    typedef typename mesh_type::point_type   point_type;
    typedef typename mesh_type::face         face_type;
    typedef static_matrix<scalar_type, 3, 3> function_type;

private:
    size_t      basis_degree, basis_size;

    typedef scaled_monomial_scalar_basis<mesh_type, face_type> scalar_basis_type;
    scalar_basis_type                                          scalar_basis;

public:
    scaled_monomial_sym_matrix_basis(const mesh_type& msh, const face_type& fc, size_t degree)
        : scalar_basis(msh, fc, degree)
    {
        basis_degree = degree;
        basis_size   = sym_matrix_basis_size(degree, 2, 3);
    }

    eigen_compatible_stdvector<function_type>
    eval_functions(const point_type& pt) const
    {
        eigen_compatible_stdvector<function_type> ret;
        ret.reserve(basis_size);

        auto phi = scalar_basis.eval_functions(pt);

        for (size_t k = 0; k < scalar_basis.size(); k++)
        {
            function_type fc;

            for (size_t j = 0; j < 3; j++)
            {
                for (size_t i = 0; i < j; i++)
                {
                    fc       = function_type::Zero();
                    fc(i, j) = phi(k);
                    fc(j, i) = phi(k);
                    ret.push_back(fc);
                }
                fc       = function_type::Zero();
                fc(j, j) = phi(k);
                ret.push_back(fc);
            }
        }

        assert(ret.size() == basis_size);
        return ret;
    }
   
    size_t
    size() const {
        return basis_size;
    }

    size_t degree() const {
        return basis_degree;
    }
};

/* Specialization for 2D meshes, cells */
template<template<typename, size_t, typename> class Mesh, typename T, typename Storage>
class scaled_monomial_sym_matrix_basis<Mesh<T, 2, Storage>, typename Mesh<T, 2, Storage>::cell>
{
public:
    typedef Mesh<T, 2, Storage>              mesh_type;
    typedef typename mesh_type::scalar_type  scalar_type;
    typedef typename mesh_type::cell         cell_type;
    typedef typename mesh_type::point_type   point_type;
    typedef static_matrix<scalar_type, 2, 2> function_type;

<<<<<<< HEAD
 public:
    typedef Mesh<T, 2, Storage>              mesh_type;
    typedef typename mesh_type::scalar_type  scalar_type;
    typedef typename mesh_type::cell         cell_type;
    typedef typename mesh_type::point_type   point_type;
    typedef static_matrix<scalar_type, 2, 2> function_type;

 private:
   size_t      basis_degree, basis_size;
=======
private:
    size_t      basis_degree, basis_size;
>>>>>>> 74348ec9

    typedef scaled_monomial_scalar_basis<mesh_type, cell_type> scalar_basis_type;
    scalar_basis_type                                          scalar_basis;

 public:
<<<<<<< HEAD
   scaled_monomial_sym_matrix_basis(const mesh_type& msh, const cell_type& cl, size_t degree) :
     scalar_basis(msh, cl, degree)
   {
      basis_degree = degree;
      basis_size   = sym_matrix_basis_size(degree, 2, 2);
   }

=======
    scaled_monomial_sym_matrix_basis(const mesh_type& msh, const cell_type& cl, size_t degree)
        : scalar_basis(msh, cl, degree)
    {
        basis_degree = degree;
        basis_size   = sym_matrix_basis_size(degree, 2, 2);
    }
>>>>>>> 74348ec9

    eigen_compatible_stdvector<function_type>
    eval_functions(const point_type& pt) const
    {
        eigen_compatible_stdvector<function_type> ret;
        ret.reserve(basis_size);

<<<<<<< HEAD
        const auto phi = scalar_basis.eval_functions(pt);
=======
        auto phi = scalar_basis.eval_functions(pt);
>>>>>>> 74348ec9

        for (size_t k = 0; k < scalar_basis.size(); k++)
        {
            function_type fc;
<<<<<<< HEAD

            for (size_t j = 0; j < 2; j++)
            {
                for (size_t i = 0; i < j; i++)
                {
                    fc       = function_type::Zero();
                    fc(i, j) = phi(k);
                    fc(j, i) = phi(k);
                    ret.push_back(fc);
                }
            }
        }
        assert(ret.size() == basis_size);

        return ret;
=======

            for (size_t j = 0; j < 2; j++)
            {
                for (size_t i = 0; i < j; i++)
                {
                    fc       = function_type::Zero();
                    fc(i, j) = phi(k);
                    fc(j, i) = phi(k);
                    ret.push_back(fc);
                }
            
                fc       = function_type::Zero();
                fc(j, j) = phi(k);
                ret.push_back(fc);
            }
        }

        assert(ret.size() == basis_size);
        return ret;
    }

    size_t
    size() const {
        return basis_size;
>>>>>>> 74348ec9
    }

    size_t degree() const {
        return basis_degree;
    }
};

/* Specialization for 2D meshes, faces */
template<template<typename, size_t, typename> class Mesh, typename T, typename Storage>
class scaled_monomial_sym_matrix_basis<Mesh<T, 2, Storage>, typename Mesh<T, 2, Storage>::face>
{
<<<<<<< HEAD

 public:
   typedef Mesh<T, 2, Storage>              mesh_type;
   typedef typename mesh_type::scalar_type  scalar_type;
   typedef typename mesh_type::point_type   point_type;
   typedef typename mesh_type::face         face_type;
   typedef static_matrix<scalar_type, 2, 2> function_type;

 private:
   size_t      basis_degree, basis_size;

   typedef scaled_monomial_scalar_basis<mesh_type, face_type> scalar_basis_type;
   scalar_basis_type                                          scalar_basis;

 public:
   scaled_monomial_sym_matrix_basis(const mesh_type& msh, const face_type& fc, size_t degree) :
     scalar_basis(msh, fc, degree)
   {
      basis_degree = degree;
      basis_size   = sym_matrix_basis_size(degree, 1, 2);
   }

   eigen_compatible_stdvector<function_type>
   eval_functions(const point_type& pt) const
   {
        eigen_compatible_stdvector<function_type> ret;
        ret.reserve(basis_size);

        const auto phi = scalar_basis.eval_functions(pt);

        for (size_t k = 0; k < scalar_basis.size(); k++)
        {
           function_type fc;
=======
public:
    typedef Mesh<T, 2, Storage>              mesh_type;
    typedef typename mesh_type::scalar_type  scalar_type;
    typedef typename mesh_type::point_type   point_type;
    typedef typename mesh_type::face         face_type;
    typedef static_matrix<scalar_type, 2, 2> function_type;

private:
    size_t      basis_degree, basis_size;

    typedef scaled_monomial_scalar_basis<mesh_type, face_type> scalar_basis_type;
    scalar_basis_type                                          scalar_basis;

public:
    scaled_monomial_sym_matrix_basis(const mesh_type& msh, const face_type& fc, size_t degree)
        : scalar_basis(msh, fc, degree)
    {
        basis_degree = degree;
        basis_size   = sym_matrix_basis_size(degree, 1, 2);
    }

    eigen_compatible_stdvector<function_type>
    eval_functions(const point_type& pt) const
    {
        eigen_compatible_stdvector<function_type> ret;
        ret.reserve(basis_size);

        auto phi = scalar_basis.eval_functions(pt);

        for (size_t k = 0; k < scalar_basis.size(); k++)
        {
            function_type fc;
>>>>>>> 74348ec9

            for (size_t j = 0; j < 2; j++)
            {
                for (size_t i = 0; i < j; i++)
                {
<<<<<<< HEAD
                   fc       = function_type::Zero();
                   fc(i, j) = phi(k);
                   fc(j, i) = phi(k);
                   ret.push_back(fc);
                }
            fc       = function_type::Zero();
            fc(j, j) = phi(k);
            ret.push_back(fc);
=======
                    fc       = function_type::Zero();
                    fc(i, j) = phi(k);
                    fc(j, i) = phi(k);
                    ret.push_back(fc);
                }
                fc       = function_type::Zero();
                fc(j, j) = phi(k);
                ret.push_back(fc);
>>>>>>> 74348ec9
            }
        }

        assert(ret.size() == basis_size);
        return ret;
    }

    size_t
    size() const {
      return basis_size;
    }

    size_t
    degree() const {
        return basis_degree;
    }
};

} // namespace revolution<|MERGE_RESOLUTION|>--- conflicted
+++ resolved
@@ -419,7 +419,7 @@
                     fc(j, i) = phi(k);
                     ret.push_back(fc);
                 }
-            
+
                 fc       = function_type::Zero();
                 fc(j, j) = phi(k);
                 ret.push_back(fc);
@@ -497,7 +497,7 @@
         assert(ret.size() == basis_size);
         return ret;
     }
-   
+
     size_t
     size() const {
         return basis_size;
@@ -519,41 +519,19 @@
     typedef typename mesh_type::point_type   point_type;
     typedef static_matrix<scalar_type, 2, 2> function_type;
 
-<<<<<<< HEAD
- public:
-    typedef Mesh<T, 2, Storage>              mesh_type;
-    typedef typename mesh_type::scalar_type  scalar_type;
-    typedef typename mesh_type::cell         cell_type;
-    typedef typename mesh_type::point_type   point_type;
-    typedef static_matrix<scalar_type, 2, 2> function_type;
-
- private:
-   size_t      basis_degree, basis_size;
-=======
 private:
     size_t      basis_degree, basis_size;
->>>>>>> 74348ec9
 
     typedef scaled_monomial_scalar_basis<mesh_type, cell_type> scalar_basis_type;
     scalar_basis_type                                          scalar_basis;
 
  public:
-<<<<<<< HEAD
-   scaled_monomial_sym_matrix_basis(const mesh_type& msh, const cell_type& cl, size_t degree) :
-     scalar_basis(msh, cl, degree)
-   {
-      basis_degree = degree;
-      basis_size   = sym_matrix_basis_size(degree, 2, 2);
-   }
-
-=======
     scaled_monomial_sym_matrix_basis(const mesh_type& msh, const cell_type& cl, size_t degree)
         : scalar_basis(msh, cl, degree)
     {
         basis_degree = degree;
         basis_size   = sym_matrix_basis_size(degree, 2, 2);
     }
->>>>>>> 74348ec9
 
     eigen_compatible_stdvector<function_type>
     eval_functions(const point_type& pt) const
@@ -561,16 +539,11 @@
         eigen_compatible_stdvector<function_type> ret;
         ret.reserve(basis_size);
 
-<<<<<<< HEAD
-        const auto phi = scalar_basis.eval_functions(pt);
-=======
         auto phi = scalar_basis.eval_functions(pt);
->>>>>>> 74348ec9
 
         for (size_t k = 0; k < scalar_basis.size(); k++)
         {
             function_type fc;
-<<<<<<< HEAD
 
             for (size_t j = 0; j < 2; j++)
             {
@@ -581,12 +554,63 @@
                     fc(j, i) = phi(k);
                     ret.push_back(fc);
                 }
+
+                fc       = function_type::Zero();
+                fc(j, j) = phi(k);
+                ret.push_back(fc);
             }
         }
+
         assert(ret.size() == basis_size);
-
         return ret;
-=======
+    }
+
+    size_t
+    size() const {
+        return basis_size;
+    }
+
+    size_t degree() const {
+        return basis_degree;
+    }
+};
+
+/* Specialization for 2D meshes, faces */
+template<template<typename, size_t, typename> class Mesh, typename T, typename Storage>
+class scaled_monomial_sym_matrix_basis<Mesh<T, 2, Storage>, typename Mesh<T, 2, Storage>::face>
+{
+public:
+    typedef Mesh<T, 2, Storage>              mesh_type;
+    typedef typename mesh_type::scalar_type  scalar_type;
+    typedef typename mesh_type::point_type   point_type;
+    typedef typename mesh_type::face         face_type;
+    typedef static_matrix<scalar_type, 2, 2> function_type;
+
+private:
+    size_t      basis_degree, basis_size;
+
+    typedef scaled_monomial_scalar_basis<mesh_type, face_type> scalar_basis_type;
+    scalar_basis_type                                          scalar_basis;
+
+public:
+    scaled_monomial_sym_matrix_basis(const mesh_type& msh, const face_type& fc, size_t degree)
+        : scalar_basis(msh, fc, degree)
+    {
+        basis_degree = degree;
+        basis_size   = sym_matrix_basis_size(degree, 1, 2);
+    }
+
+    eigen_compatible_stdvector<function_type>
+    eval_functions(const point_type& pt) const
+    {
+        eigen_compatible_stdvector<function_type> ret;
+        ret.reserve(basis_size);
+
+        auto phi = scalar_basis.eval_functions(pt);
+
+        for (size_t k = 0; k < scalar_basis.size(); k++)
+        {
+            function_type fc;
 
             for (size_t j = 0; j < 2; j++)
             {
@@ -597,7 +621,6 @@
                     fc(j, i) = phi(k);
                     ret.push_back(fc);
                 }
-            
                 fc       = function_type::Zero();
                 fc(j, j) = phi(k);
                 ret.push_back(fc);
@@ -610,120 +633,6 @@
 
     size_t
     size() const {
-        return basis_size;
->>>>>>> 74348ec9
-    }
-
-    size_t degree() const {
-        return basis_degree;
-    }
-};
-
-/* Specialization for 2D meshes, faces */
-template<template<typename, size_t, typename> class Mesh, typename T, typename Storage>
-class scaled_monomial_sym_matrix_basis<Mesh<T, 2, Storage>, typename Mesh<T, 2, Storage>::face>
-{
-<<<<<<< HEAD
-
- public:
-   typedef Mesh<T, 2, Storage>              mesh_type;
-   typedef typename mesh_type::scalar_type  scalar_type;
-   typedef typename mesh_type::point_type   point_type;
-   typedef typename mesh_type::face         face_type;
-   typedef static_matrix<scalar_type, 2, 2> function_type;
-
- private:
-   size_t      basis_degree, basis_size;
-
-   typedef scaled_monomial_scalar_basis<mesh_type, face_type> scalar_basis_type;
-   scalar_basis_type                                          scalar_basis;
-
- public:
-   scaled_monomial_sym_matrix_basis(const mesh_type& msh, const face_type& fc, size_t degree) :
-     scalar_basis(msh, fc, degree)
-   {
-      basis_degree = degree;
-      basis_size   = sym_matrix_basis_size(degree, 1, 2);
-   }
-
-   eigen_compatible_stdvector<function_type>
-   eval_functions(const point_type& pt) const
-   {
-        eigen_compatible_stdvector<function_type> ret;
-        ret.reserve(basis_size);
-
-        const auto phi = scalar_basis.eval_functions(pt);
-
-        for (size_t k = 0; k < scalar_basis.size(); k++)
-        {
-           function_type fc;
-=======
-public:
-    typedef Mesh<T, 2, Storage>              mesh_type;
-    typedef typename mesh_type::scalar_type  scalar_type;
-    typedef typename mesh_type::point_type   point_type;
-    typedef typename mesh_type::face         face_type;
-    typedef static_matrix<scalar_type, 2, 2> function_type;
-
-private:
-    size_t      basis_degree, basis_size;
-
-    typedef scaled_monomial_scalar_basis<mesh_type, face_type> scalar_basis_type;
-    scalar_basis_type                                          scalar_basis;
-
-public:
-    scaled_monomial_sym_matrix_basis(const mesh_type& msh, const face_type& fc, size_t degree)
-        : scalar_basis(msh, fc, degree)
-    {
-        basis_degree = degree;
-        basis_size   = sym_matrix_basis_size(degree, 1, 2);
-    }
-
-    eigen_compatible_stdvector<function_type>
-    eval_functions(const point_type& pt) const
-    {
-        eigen_compatible_stdvector<function_type> ret;
-        ret.reserve(basis_size);
-
-        auto phi = scalar_basis.eval_functions(pt);
-
-        for (size_t k = 0; k < scalar_basis.size(); k++)
-        {
-            function_type fc;
->>>>>>> 74348ec9
-
-            for (size_t j = 0; j < 2; j++)
-            {
-                for (size_t i = 0; i < j; i++)
-                {
-<<<<<<< HEAD
-                   fc       = function_type::Zero();
-                   fc(i, j) = phi(k);
-                   fc(j, i) = phi(k);
-                   ret.push_back(fc);
-                }
-            fc       = function_type::Zero();
-            fc(j, j) = phi(k);
-            ret.push_back(fc);
-=======
-                    fc       = function_type::Zero();
-                    fc(i, j) = phi(k);
-                    fc(j, i) = phi(k);
-                    ret.push_back(fc);
-                }
-                fc       = function_type::Zero();
-                fc(j, j) = phi(k);
-                ret.push_back(fc);
->>>>>>> 74348ec9
-            }
-        }
-
-        assert(ret.size() == basis_size);
-        return ret;
-    }
-
-    size_t
-    size() const {
       return basis_size;
     }
 
