--- conflicted
+++ resolved
@@ -16,7 +16,7 @@
  * file, You can obtain one at http://mozilla.org/MPL/2.0/.
  *
  * If you use this code or parts of it for scientific publications, you
- * are required to cite it as following:
+ * are required to cite it as following:    
  *
  * Implementation of Discontinuous Skeletal methods on arbitrary-dimensional,
  * polytopal meshes using generic programming.
@@ -59,7 +59,7 @@
      * @brief Construct a new hho degree info object
      * The default polynomial degree is 1 for the face and cell degrees
      *
-     */
+     */   
     hho_degree_info()
         : cell_deg(1), face_deg(1),  grad_deg(1)
     {}
@@ -1498,7 +1498,6 @@
     return ret;
 }
 
-<<<<<<< HEAD
 
 template<typename Mesh>
 auto
@@ -1526,31 +1525,33 @@
 namespace priv
 {
 
-=======
-// assembler for scalar primal problem with HHO like diffusion problem
->>>>>>> 23b1baf2
+
+
+// define some optimization
+namespace priv {
+
 template<typename Mesh>
 dynamic_matrix<typename Mesh::coordinate_type>
-compute_lhs_vector(const Mesh&                                           msh,
-                   const typename Mesh::cell&                            cl,
-                   const hho_degree_info&                                hdi,
+compute_lhs_vector(const Mesh&                msh,
+                   const typename Mesh::cell& cl,
+                   const hho_degree_info& hdi,
                    const dynamic_matrix<typename Mesh::coordinate_type>& lhs_scalar)
 {
     typedef typename Mesh::coordinate_type scalar_type;
 
-    const int  dimension     = Mesh::dimension;
+    const int dimension     = Mesh::dimension;
     const auto num_cell_dofs = vector_basis_size(hdi.cell_degree(), dimension, dimension);
     const auto num_face_dofs = vector_basis_size(hdi.face_degree(), dimension - 1, dimension);
 
-    const auto fcs       = faces(msh, cl);
+    const auto   fcs     = faces(msh, cl);
     const auto num_faces = fcs.size();
 
     const auto total_dofs = num_cell_dofs + num_faces * num_face_dofs;
 
     dynamic_matrix<scalar_type> lhs = dynamic_matrix<scalar_type>::Zero(total_dofs, total_dofs);
 
-    const auto scal_cell_dofs  = scalar_basis_size(hdi.cell_degree(), dimension);
-    const auto scal_face_dofs  = scalar_basis_size(hdi.face_degree(), dimension - 1);
+    const auto scal_cell_dofs = scalar_basis_size(hdi.cell_degree(), dimension);
+    const auto scal_face_dofs = scalar_basis_size(hdi.face_degree(), dimension - 1);
     const auto scal_total_dofs = scal_cell_dofs + num_faces * scal_face_dofs;
 
     assert(lhs_scalar.rows() == scal_total_dofs);
@@ -1607,15 +1608,7 @@
 
     const auto total_dofs = num_cell_dofs + num_faces * num_face_dofs;
 
-<<<<<<< HEAD
     dynamic_matrix<scalar_type> grad = dynamic_matrix<scalar_type>::Zero(rbs - dimension, total_dofs);
-=======
-        for (size_t face_i = 0; face_i < fcs.size(); face_i++)
-        {
-            const auto fc              = fcs[face_i];
-            const auto face_offset     = offset(msh, fc);
-            const auto face_LHS_offset = compress_table.at(face_offset) * fbs;
->>>>>>> 23b1baf2
 
     const auto scal_rbs        = scalar_basis_size(hdi.reconstruction_degree(), dimension);
     const auto scal_cell_dofs  = scalar_basis_size(hdi.cell_degree(), dimension);
@@ -1651,2748 +1644,6 @@
                 grad(row + k, col + k) = grad_scalar(i, j);
             }
         }
-<<<<<<< HEAD
-=======
-    } // assemble()
-
-#ifndef REMOVE_CODE_NICOLAS_PR
-    template<typename Function>
-    vector_type
-    take_local_data(const Mesh& msh, const typename Mesh::cell_type& cl,
-    const vector_type& solution, const Function& dirichlet_bf)
-    {
-        auto facdeg = di.face_degree();
-        auto fbs = scalar_basis_size(di.face_degree(), Mesh::dimension-1);
-        auto fcs = faces(msh, cl);
-
-        auto num_faces = fcs.size();
-
-        vector_type ret = vector_type::Zero(num_faces*fbs);
-
-        for (size_t face_i = 0; face_i < num_faces; face_i++)
-        {
-            auto fc = fcs[face_i];
-
-            auto is_dirichlet = [&](const typename Mesh::face_type& fc) -> bool {
-                return msh.is_boundary(fc);
-            };
-
-            bool dirichlet = is_dirichlet(fc);
-
-            if (dirichlet)
-            {
-                auto fb = make_scalar_monomial_basis(msh, fc, di.face_degree());
-
-                matrix_type mass = make_mass_matrix(msh, fc, fb, di.face_degree());
-                vector_type rhs = make_rhs(msh, fc, fb, dirichlet_bf, di.face_degree());
-                ret.block(face_i*fbs, 0, fbs, 1) = mass.ldlt().solve(rhs);
-            }
-            else
-            {
-                auto face_offset = offset(msh, fc);
-                auto face_SOL_offset = compress_table.at(face_offset)*fbs;
-                ret.block(face_i*fbs, 0, fbs, 1) = solution.block(face_SOL_offset, 0, fbs, 1);
-            }
-        }
-
-        return ret;
-    }
-
-    void finalize(void)
-    {
-        LHS.setFromTriplets( triplets.begin(), triplets.end() );
-        triplets.clear();
-
-        dump_sparse_matrix(LHS, "diff.dat");
-    }
-
-    size_t num_assembled_faces() const
-    {
-        return num_other_faces;
-    }
-
-};
-template<typename Mesh>
-auto make_diffusion_assembler(const Mesh& msh, hho_degree_info hdi)
-{
-    return diffusion_condensed_assembler<Mesh>(msh, hdi);
-}
-
-template<typename Mesh>
-class diffusion_condensed_assembler2
-{
-    using T = typename Mesh::coordinate_type;
-
-    typedef disk::scalar_boundary_conditions<Mesh> boundary_type;
-
-    std::vector<size_t>                 compress_table;
-    std::vector<size_t>                 expand_table;
-
-    boundary_type                       m_bnd;
-    hho_degree_info                     di;
-    std::vector< Triplet<T> >           triplets;
-
-    size_t       num_all_faces, num_dirichlet_faces, num_other_faces;
-    size_t       system_size;
-
-
-    class assembly_index
-    {
-        size_t  idx;
-        bool    assem;
-
-    public:
-        assembly_index(size_t i, bool as)
-            : idx(i), assem(as)
-        {}
-
-        operator size_t() const
-        {
-            if (!assem)
-                throw std::logic_error("Invalid assembly_index");
-
-            return idx;
-        }
-
-        bool assemble() const
-        {
-            return assem;
-        }
-
-        friend std::ostream& operator<<(std::ostream& os, const assembly_index& as)
-        {
-            os << "(" << as.idx << "," << as.assem << ")";
-            return os;
-        }
-    };
-
-public:
-  typedef Matrix<T, Dynamic, Dynamic> matrix_type;
-  typedef Matrix<T, Dynamic, 1>       vector_type;
-
-  SparseMatrix<T> LHS;
-  vector_type     RHS;
-
-  diffusion_condensed_assembler2(const Mesh& msh, hho_degree_info hdi, const boundary_type& bnd) : di(hdi), m_bnd(bnd)
-  {
-      auto is_dirichlet = [&](const typename Mesh::face& fc) -> bool {
-          auto fc_id = msh.lookup(fc);
-          return bnd.is_dirichlet_face(fc_id);
-      };
-
-      num_all_faces       = msh.faces_size();
-      num_dirichlet_faces = std::count_if(msh.faces_begin(), msh.faces_end(), is_dirichlet);
-      num_other_faces     = num_all_faces - num_dirichlet_faces;
-
-      compress_table.resize(num_all_faces);
-      expand_table.resize(num_other_faces);
-
-      size_t compressed_offset = 0;
-      for (size_t i = 0; i < num_all_faces; i++)
-      {
-          auto fc = *std::next(msh.faces_begin(), i);
-          if (!is_dirichlet(fc))
-          {
-              compress_table.at(i)               = compressed_offset;
-              expand_table.at(compressed_offset) = i;
-              compressed_offset++;
-          }
-      }
-      auto fbs         = scalar_basis_size(hdi.face_degree(), Mesh::dimension - 1);
-      auto system_size = fbs * num_other_faces;
-
-      LHS = SparseMatrix<T>(system_size, system_size);
-      RHS = vector_type::Zero(system_size);
-    }
-
-#if 0
-    void dump_tables() const
-    {
-        std::cout << "Compress table: " << std::endl;
-        for (size_t i = 0; i < compress_table.size(); i++)
-            std::cout << i << " -> " << compress_table.at(i) << std::endl;
-    }
-#endif
-
-#endif
-
-    void
-    assemble(const Mesh&                     msh,
-             const typename Mesh::cell_type& cl,
-             const boundary_type&            bnd,
-             const matrix_type&              lhs,
-             const vector_type&              rhs)
-    {
-        if (!use_bnd)
-            throw std::invalid_argument("diffusion_assembler: you have to use boundary type in the constructor");
-
-        const auto fbs = scalar_basis_size(di.face_degree(), Mesh::dimension - 1);
-        const auto fcs = faces(msh, cl);
-
-        std::vector<assembly_index> asm_map;
-        asm_map.reserve(fcs.size() * fbs);
-
-        vector_type dirichlet_data = vector_type::Zero(fcs.size() * fbs);
-
-        for (size_t face_i = 0; face_i < fcs.size(); face_i++)
-        {
-            const auto fc              = fcs[face_i];
-            const auto face_offset     = offset(msh, fc);
-            const auto face_LHS_offset = compress_table.at(face_offset) * fbs;
-
-            const auto face_id   = msh.lookup(fc);
-            const bool dirichlet = bnd.is_dirichlet_face(face_id);
-
-            for (size_t i = 0; i < fbs; i++)
-                asm_map.push_back(assembly_index(face_LHS_offset + i, !dirichlet));
-
-            if (dirichlet)
-            {
-                auto dirichlet_fun = bnd.dirichlet_boundary_func(face_id);
-
-                dirichlet_data.block(face_i * fbs, 0, fbs, 1) =
-                  project_function(msh, fc, di.face_degree(), dirichlet_fun, di.face_degree());
-            }
-        }
-
-        for (size_t i = 0; i < lhs.rows(); i++)
-        {
-            if (!asm_map[i].assemble())
-                continue;
-
-            for (size_t j = 0; j < lhs.cols(); j++)
-            {
-                if (asm_map[j].assemble())
-                    triplets.push_back(Triplet<T>(asm_map[i], asm_map[j], lhs(i, j)));
-                else
-                    RHS(asm_map[i]) -= lhs(i, j) * dirichlet_data(j);
-            }
-
-            RHS(asm_map[i]) += rhs(i);
-        }
-    } // assemble()
-
-    void
-    impose_neumann_boundary_conditions(const Mesh& msh, const boundary_type& bnd)
-    {
-        if (!use_bnd)
-            throw std::invalid_argument("diffusion_assembler: you have to use boundary type in the constructor");
-
-        if (bnd.nb_faces_neumann() > 0)
-        {
-            for (auto itor = msh.boundary_faces_begin(); itor != msh.boundary_faces_end(); itor++)
-            {
-                const auto bfc     = *itor;
-                const auto face_id = msh.lookup(bfc);
-
-                if (bnd.is_neumann_face(face_id))
-                {
-                    if (bnd.is_dirichlet_face(face_id))
-                    {
-                        throw std::invalid_argument("You tried to impose"
-                                                    "both Dirichlet and Neumann conditions on the same face");
-                    }
-                    else if (bnd.is_robin_face(face_id))
-                    {
-                        throw std::invalid_argument("You tried to impose"
-                                                    "both Robin and Neumann conditions on the same face");
-                    }
-                    else
-                    {
-                        const size_t                face_degree   = di.face_degree();
-                        const size_t                num_face_dofs = scalar_basis_size(face_degree, Mesh::dimension - 1);
-                        std::vector<assembly_index> asm_map;
-                        asm_map.reserve(num_face_dofs);
-
-                        auto face_offset     = face_id;
-                        auto face_LHS_offset = compress_table.at(face_offset) * num_face_dofs;
-
-                        for (size_t i = 0; i < num_face_dofs; i++)
-                        {
-                            asm_map.push_back(assembly_index(face_LHS_offset + i, true));
-                        }
-
-                        auto        fb      = make_scalar_monomial_basis(msh, bfc, face_degree);
-                        vector_type neumann = make_rhs(msh, bfc, fb, bnd.neumann_boundary_func(face_id), face_degree);
-
-                        assert(neumann.size() == num_face_dofs);
-                        for (size_t i = 0; i < neumann.size(); i++)
-                        {
-                            RHS(asm_map[i]) += neumann[i];
-                        }
-                    }
-                }
-            }
-        }
-        else
-            throw std::invalid_argument("There are no Neumann faces");
-    }
-
-    void
-    impose_robin_boundary_conditions(const Mesh& msh, const boundary_type& bnd)
-    {
-        if (!use_bnd)
-            throw std::invalid_argument("diffusion_assembler: you have to use boundary type in the constructor");
-        if (bnd.nb_faces_robin() > 0)
-        {
-            for (auto itor = msh.boundary_faces_begin(); itor != msh.boundary_faces_end(); itor++)
-            {
-                const auto bfc = *itor;
-                const auto eid = find_element_id(msh.faces_begin(), msh.faces_end(), bfc);
-                if (!eid.first)
-                    throw std::invalid_argument("This is a bug: face not found");
-                const auto face_id = eid.second;
-
-                if (bnd.is_robin_face(face_id))
-                {
-                    if (bnd.is_neumann_face(face_id))
-                    {
-                        switch (bnd.neumann_boundary_type(face_id))
-                        {
-                            case disk::NEUMANN:
-                                throw std::invalid_argument(
-                                  "You tried to impose both Neumann and Robin conditions on the same face");
-                                break;
-                            default: throw std::logic_error("Unknown Neumann Conditions"); break;
-                        }
-                    }
-                    else if (bnd.is_dirichlet_face(face_id))
-                    {
-                        switch (bnd.dirichlet_boundary_type(face_id))
-                        {
-                            case disk::DIRICHLET:
-                                throw std::invalid_argument(
-                                  "You tried to impose both Dirichlet and Robin conditions on the same face");
-                                break;
-                            default: throw std::logic_error("Unknown Dirichlet Conditions"); break;
-                        }
-                    }
-                    else
-                    {
-                        const size_t                face_degree   = di.face_degree();
-                        const size_t                num_face_dofs = scalar_basis_size(face_degree, Mesh::dimension - 1);
-                        std::vector<assembly_index> asm_map;
-                        asm_map.reserve(num_face_dofs);
-
-                        auto face_offset     = face_id;
-                        auto face_LHS_offset = compress_table.at(face_offset) * num_face_dofs;
-
-                        for (size_t i = 0; i < num_face_dofs; i++)
-                            asm_map.push_back(assembly_index(face_LHS_offset + i, true));
-
-                        auto        fb    = make_scalar_monomial_basis(msh, bfc, face_degree);
-                        vector_type robin = make_rhs(msh, bfc, fb, bnd.robin_boundary_func(face_id), face_degree);
-                        assert(robin.size() == num_face_dofs);
-
-                        matrix_type mass = make_mass_matrix(msh, bfc, fb);
-
-                        for (size_t i = 0; i < num_face_dofs; i++)
-                        {
-                            RHS(asm_map[i]) += robin[i];
-
-                            for (size_t j = 0; j < num_face_dofs; j++)
-                            {
-                                if (asm_map[j].assemble())
-                                    triplets.push_back(Triplet<T>(asm_map[i], asm_map[j], mass(i, j)));
-                            }
-                        }
-                    }
-                }
-            }
-        }
-    }
-
-#ifndef REMOVE_CODE_NICOLAS_PR
-    vector_type
-    take_local_data(const Mesh& msh, const typename Mesh::cell_type& cl,
-    const vector_type& solution)
-    {
-        auto facdeg = di.face_degree();
-        auto fbs = scalar_basis_size(di.face_degree(), Mesh::dimension-1);
-        auto fcs = faces(msh, cl);
-
-        auto num_faces = fcs.size();
-
-        vector_type ret = vector_type::Zero(num_faces*fbs);
-
-        for (size_t face_i = 0; face_i < num_faces; face_i++)
-        {
-            auto fc = fcs[face_i];
-
-            auto eid = find_element_id(msh.faces_begin(), msh.faces_end(), fc);
-            if (!eid.first) throw std::invalid_argument("This is a bug: face not found");
-            const auto face_id=eid.second;
-
-            bool dirichlet = m_bnd.is_dirichlet_face(face_id);
-
-            if (dirichlet)
-            {
-                auto fb = make_scalar_monomial_basis(msh, fc, di.face_degree());
-                auto dirichlet_bf = m_bnd.dirichlet_boundary_func(face_id);
-                matrix_type mass = make_mass_matrix(msh, fc, fb, di.face_degree());
-                vector_type rhs = make_rhs(msh, fc, fb, dirichlet_bf, di.face_degree());
-                ret.block(face_i*fbs, 0, fbs, 1) = mass.ldlt().solve(rhs);
-            }
-            else
-            {
-                auto face_offset = offset(msh, fc);
-                auto face_SOL_offset = compress_table.at(face_offset)*fbs;
-                ret.block(face_i*fbs, 0, fbs, 1) = solution.block(face_SOL_offset, 0, fbs, 1);
-            }
-        }
-
-        return ret;
-    }
-
-    void finalize(void)
-    {
-        LHS.setFromTriplets( triplets.begin(), triplets.end() );
-        triplets.clear();
-
-        dump_sparse_matrix(LHS, "diff.dat");
-    }
-
-    size_t num_assembled_faces() const
-    {
-        return num_other_faces;
-    }
-
-};
-
-
-template<typename Mesh, typename BoundaryType>
-auto make_diffusion_assembler2(const Mesh& msh, hho_degree_info hdi,
-                                    const BoundaryType& bnd)
-{
-    return diffusion_condensed_assembler2<Mesh>(msh, hdi, bnd);
-}
-
-template<typename Mesh>
-class diffusion_assembler_alg
-{
-    using T = typename Mesh::coordinate_type;
-    using vector_type = Matrix<T, Dynamic, 1>;
-    using matrix_type = Matrix<T, Dynamic, Dynamic>;
-
-    typedef disk::scalar_boundary_conditions<Mesh>    boundary_type;
-
-    std::vector<size_t>                 compress_table;
-    std::vector<size_t>                 expand_table;
-
-    boundary_type                       m_bnd;
-    hho_degree_info                     di;
-    std::vector< Triplet<T> >           triplets;
-    vector_type                         RHS_DIRICHLET;
-
-    size_t      num_all_faces, num_dirichlet_faces, num_other_faces;
-    size_t      system_size;
-
-    class assembly_index
-    {
-        size_t  idx;
-        bool    assem;
-
-    public:
-        assembly_index(size_t i, bool as)
-            : idx(i), assem(as)
-        {}
-
-        operator size_t() const
-        {
-            if (!assem)
-                throw std::logic_error("Invalid assembly_index");
-
-            return idx;
-        }
-
-        bool assemble() const
-        {
-            return assem;
-        }
-
-        friend std::ostream& operator<<(std::ostream& os, const assembly_index& as)
-        {
-            os << "(" << as.idx << "," << as.assem << ")";
-            return os;
-        }
-    };
-
-
-public:
-
-    SparseMatrix<T>         LHS;
-    vector_type   RHS;
-
-    diffusion_assembler_alg(const Mesh& msh, const hho_degree_info& hdi, const boundary_type& bnd)
-        : di(hdi), m_bnd(bnd)
-    {
-        auto is_dirichlet = [&](const typename Mesh::face& fc) -> bool {
-
-            auto fc_id = msh.lookup(fc);
-            return bnd.is_dirichlet_face(fc_id);
-        };
-
-        num_all_faces = msh.faces_size();
-        num_dirichlet_faces = std::count_if(msh.faces_begin(), msh.faces_end(), is_dirichlet);
-        num_other_faces = num_all_faces - num_dirichlet_faces;
-
-        compress_table.resize( num_all_faces );
-        expand_table.resize( num_other_faces );
-
-        size_t compressed_offset = 0;
-        for (size_t i = 0; i < num_all_faces; i++)
-        {
-            auto fc = *std::next(msh.faces_begin(), i);
-            if ( !is_dirichlet(fc) )
-            {
-                compress_table.at(i) = compressed_offset;
-                expand_table.at(compressed_offset) = i;
-                compressed_offset++;
-            }
-        }
-        auto fbs = scalar_basis_size(di.face_degree(), Mesh::dimension-1);
-        system_size = fbs * num_other_faces;
-
-        LHS = SparseMatrix<T>( system_size, system_size );
-        RHS = vector_type::Zero( system_size );
-        RHS_DIRICHLET = vector_type::Zero( system_size );
-    }
-
-    void
-    initialize_lhs()
-    {
-        LHS = SparseMatrix<T>( system_size, system_size );
-        RHS_DIRICHLET = vector_type::Zero( system_size );
-        return;
-    }
-
-    void
-    initialize_rhs()
-    {
-        RHS = vector_type::Zero( system_size );
-        return;
-    }
-
-    void
-    assemble_lhs(const Mesh& msh, const typename Mesh::cell_type& cl,
-                const matrix_type& lhs_A)
-    {
-        auto fcs = faces(msh, cl);
-        auto fbs = scalar_basis_size(di.face_degree(), Mesh::dimension-1);
-
-        std::vector<assembly_index>         asm_map;
-        asm_map.reserve(fcs.size()*fbs);
-
-        vector_type dirichlet_data = vector_type::Zero(fcs.size()*fbs);
-
-        for (size_t face_i = 0; face_i < fcs.size(); face_i++)
-        {
-            auto fc = fcs[face_i];
-            auto face_offset = offset(msh, fc);
-            auto face_LHS_offset = compress_table.at(face_offset)*fbs;
-
-            auto fc_id = msh.lookup(fc);
-            bool dirichlet = m_bnd.is_dirichlet_face(fc_id);
-
-            for (size_t i = 0; i < fbs; i++)
-                asm_map.push_back( assembly_index(face_LHS_offset+i, !dirichlet) );
-
-            if (dirichlet)
-            {
-                auto fb = make_scalar_monomial_basis(msh, fc, di.face_degree());
-                auto eid = find_element_id(msh.faces_begin(), msh.faces_end(), fc);
-                if (!eid.first) throw std::invalid_argument("This is a bug: face not found");
-
-                const auto face_id                  = eid.second;
-
-                auto dirichlet_fun  = m_bnd.dirichlet_boundary_func(face_id);
-                matrix_type mass    = make_mass_matrix(msh, fc, fb, di.face_degree());
-                vector_type rhs_bnd = make_rhs(msh, fc, fb, dirichlet_fun, di.face_degree());
-                dirichlet_data.block(face_i*fbs, 0, fbs, 1) = mass.ldlt().solve(rhs_bnd);
-            }
-        }
-
-        for (size_t i = 0; i < lhs_A.rows(); i++)
-        {
-            if (!asm_map[i].assemble())
-                continue;
-
-            for (size_t j = 0; j < lhs_A.cols(); j++)
-            {
-                if ( asm_map[j].assemble() )
-                    triplets.push_back( Triplet<T>(asm_map[i], asm_map[j], lhs_A(i,j)) );
-                else
-                    RHS_DIRICHLET(asm_map[i]) -= lhs_A(i,j) * dirichlet_data(j);
-            }
-        }
-
-        //RHS.block(cell_LHS_offset, 0, cbs, 1) += rhs.block(0, 0, cbs, 1);
-
-    } // assemble_alg()
-    void
-    assemble_rhs(const Mesh& msh, const typename Mesh::cell_type& cl,
-             const vector_type& rhs)
-    {
-        auto fcs = faces(msh, cl);
-        auto fbs = scalar_basis_size(di.face_degree(), Mesh::dimension-1);
-
-        std::vector<assembly_index>         asm_map;
-        asm_map.reserve(fcs.size()*fbs);
-
-        vector_type dirichlet_data = vector_type::Zero(fcs.size()*fbs);
-
-        for (size_t face_i = 0; face_i < fcs.size(); face_i++)
-        {
-            auto fc = fcs[face_i];
-            auto face_offset = offset(msh, fc);
-            auto face_LHS_offset = compress_table.at(face_offset)*fbs;
-
-            auto fc_id = msh.lookup(fc);
-            bool dirichlet = m_bnd.is_dirichlet_face(fc_id);
-
-            for (size_t i = 0; i < fbs; i++)
-                asm_map.push_back( assembly_index(face_LHS_offset+i, !dirichlet) );
-        }
-
-        assert( asm_map.size() == rhs.rows() );
-
-        for (size_t i = 0; i < rhs.rows(); i++)
-        {
-            if (!asm_map[i].assemble())
-                continue;
-
-            RHS(asm_map[i]) += rhs(i);
-        }
-    } // assemble_alg()
-
-    void finalize_lhs(void)
-    {
-        LHS.setFromTriplets( triplets.begin(), triplets.end() );
-        triplets.clear();
-    }
-
-    void finalize_rhs(void)
-    {
-        RHS += RHS_DIRICHLET;
-    }
-
-    size_t global_system_size() const
-    {
-        return system_size;
-    }
-
-    vector_type
-    take_local_data(  const Mesh& msh, const typename Mesh::cell_type& cl,
-                    const vector_type& sol) const
-    {
-        auto num_faces = howmany_faces(msh, cl);
-        auto fbs = scalar_basis_size(di.face_degree(), Mesh::dimension-1);
-        auto fcs = faces(msh, cl);
-
-        vector_type ret(num_faces * fbs );
-
-        for (size_t i = 0; i < fcs.size(); i++)
-        {
-            auto fc = fcs[i];
-            auto eid = find_element_id(msh.faces_begin(), msh.faces_end(), fc);
-            if (!eid.first) throw std::invalid_argument("This is a bug: face not found");
-
-            const auto face_id                  = eid.second;
-
-            if (m_bnd.is_dirichlet_face(face_id) )
-            {
-                auto fb = make_scalar_monomial_basis(msh, fc, di.face_degree());
-
-                matrix_type   mass = make_mass_matrix(msh, fc, fb, di.face_degree());
-                auto dirichlet_fun = m_bnd.dirichlet_boundary_func(face_id);
-                vector_type    rhs = make_rhs(msh, fc, fb, dirichlet_fun, di.face_degree());
-                ret.block(i * fbs, 0, fbs, 1) = mass.ldlt().solve(rhs);
-            }
-            else
-            {
-                auto face_ofs   = offset(msh, fc);
-                auto face_SOL_offset = compress_table.at(face_ofs)*fbs;
-                ret.block( i*fbs, 0, fbs, 1) = sol.block(face_SOL_offset, 0, fbs, 1);
-            }
-        }
-        return ret;
-    }
-};
-
-template<typename Mesh>
-auto make_diffusion_assembler_alg(const Mesh& msh, hho_degree_info hdi,
-                            const  disk::scalar_boundary_conditions<Mesh>& bnd)
-{
-    return diffusion_assembler_alg<Mesh>(msh, hdi, bnd);
-}
-
-
-template<typename Mesh>
-class diffusion_condensed_assembler_vector
-{
-    using T = typename Mesh::coordinate_type;
-    std::vector<size_t>                 compress_table;
-    std::vector<size_t>                 expand_table;
-
-    hho_degree_info                     di;
-
-    std::vector< Triplet<T> >           triplets;
-
-    size_t   num_all_faces, num_dirichlet_faces, num_other_faces;
-
-    class assembly_index
-    {
-        size_t  idx;
-        bool    assem;
-
-    public:
-        assembly_index(size_t i, bool as)
-            : idx(i), assem(as)
-        {}
-
-        operator size_t() const
-        {
-            if (!assem)
-                throw std::logic_error("Invalid assembly_index");
-
-            return idx;
-        }
-
-        bool assemble() const
-        {
-            return assem;
-        }
-
-        friend std::ostream& operator<<(std::ostream& os, const assembly_index& as)
-        {
-            os << "(" << as.idx << "," << as.assem << ")";
-            return os;
-        }
-    };
-
-public:
-  typedef Matrix<T, Dynamic, Dynamic> matrix_type;
-  typedef Matrix<T, Dynamic, 1>       vector_type;
-
-  SparseMatrix<T> LHS;
-  vector_type     RHS;
-
-  diffusion_condensed_assembler_vector(const Mesh& msh, hho_degree_info hdi) : di(hdi)
-  {
-      auto is_dirichlet = [&](const typename Mesh::face_type& fc) -> bool { return msh.is_boundary(fc); };
-
-      num_all_faces       = msh.faces_size();
-      num_dirichlet_faces = std::count_if(msh.faces_begin(), msh.faces_end(), is_dirichlet);
-      num_other_faces     = num_all_faces - num_dirichlet_faces;
-
-      compress_table.resize(num_all_faces);
-      expand_table.resize(num_other_faces);
-
-      size_t compressed_offset = 0;
-      for (size_t i = 0; i < num_all_faces; i++)
-      {
-          auto fc = *std::next(msh.faces_begin(), i);
-          if (!is_dirichlet(fc))
-          {
-              compress_table.at(i)               = compressed_offset;
-              expand_table.at(compressed_offset) = i;
-              compressed_offset++;
-          }
-      }
-
-      auto fbs = vector_basis_size(hdi.face_degree(), Mesh::dimension - 1, Mesh::dimension);
-
-      auto system_size = fbs * num_other_faces;
-
-      LHS = SparseMatrix<T>(system_size, system_size);
-      RHS = vector_type::Zero(system_size);
-    }
-
-#if 0
-    void dump_tables() const
-    {
-        std::cout << "Compress table: " << std::endl;
-        for (size_t i = 0; i < compress_table.size(); i++)
-            std::cout << i << " -> " << compress_table.at(i) << std::endl;
-    }
-#endif
-
-    template<typename Function>
-    void
-    assemble(const Mesh& msh, const typename Mesh::cell_type& cl,
-             const matrix_type& lhs,
-             const vector_type& rhs,
-             const Function& dirichlet_bf)
-    {
-        auto is_dirichlet = [&](const typename Mesh::face_type& fc) -> bool {
-            return msh.is_boundary(fc);
-        };
-
-        auto fbs = vector_basis_size(di.face_degree(), Mesh::dimension-1, Mesh::dimension);
-
-#endif // REMOVE_CODE_NICOLAS_PR
-
-    template<typename Function>
-    vector_type
-    take_local_data(const Mesh&                     msh,
-                    const typename Mesh::cell_type& cl,
-                    const vector_type&              solution,
-                    const Function&                 dirichlet_bf)
-    {
-        const auto fbs    = scalar_basis_size(di.face_degree(), Mesh::dimension - 1);
-        const auto fcs    = faces(msh, cl);
-
-        const auto num_faces = fcs.size();
-
-        vector_type ret = vector_type::Zero(num_faces * fbs);
-
-        for (size_t face_i = 0; face_i < num_faces; face_i++)
-        {
-            const auto fc = fcs[face_i];
-
-            auto is_dirichlet = [&](const typename Mesh::face_type& fc) -> bool { return msh.is_boundary(fc); };
-
-            const bool dirichlet = is_dirichlet(fc);
-
-            if (dirichlet)
-            {
-                  ret.block(face_i * fbs, 0, fbs, 1) =
-                    project_function(msh, fc, di.face_degree(), dirichlet_bf, di.face_degree());
-            }
-            else
-            {
-                const auto face_offset     = offset(msh, fc);
-                const auto face_SOL_offset = compress_table.at(face_offset) * fbs;
-
-                ret.block(face_i * fbs, 0, fbs, 1) = solution.block(face_SOL_offset, 0, fbs, 1);
-            }
-        }
-
-        return ret;
-    }
-
-    vector_type
-    take_local_data(const Mesh&                     msh,
-                    const typename Mesh::cell_type& cl,
-                    const boundary_type&            bnd,
-                    const vector_type&              solution)
-    {
-        const auto fbs    = scalar_basis_size(di.face_degree(), Mesh::dimension - 1);
-        const auto fcs    = faces(msh, cl);
-
-        const auto num_faces = fcs.size();
-
-        vector_type ret = vector_type::Zero(num_faces * fbs);
-
-        for (size_t face_i = 0; face_i < num_faces; face_i++)
-        {
-            const auto fc = fcs[face_i];
-
-            auto eid = find_element_id(msh.faces_begin(), msh.faces_end(), fc);
-            if (!eid.first)
-                throw std::invalid_argument("This is a bug: face not found");
-            const auto face_id = eid.second;
-
-            const bool dirichlet = bnd.is_dirichlet_face(face_id);
-
-            if (dirichlet)
-            {
-                const auto dirichlet_bf = bnd.dirichlet_boundary_func(face_id);
-
-                ret.block(face_i * fbs, 0, fbs, 1) =
-                  project_function(msh, fc, di.face_degree(), dirichlet_bf, di.face_degree());
-            }
-            else
-            {
-                const auto face_offset             = offset(msh, fc);
-                const auto face_SOL_offset         = compress_table.at(face_offset) * fbs;
-                ret.block(face_i * fbs, 0, fbs, 1) = solution.block(face_SOL_offset, 0, fbs, 1);
-            }
-        }
-
-        return ret;
-    }
-
-    void finalize(void)
-    {
-        LHS.setFromTriplets( triplets.begin(), triplets.end() );
-        triplets.clear();
-
-        //dump_sparse_matrix(LHS, "diff.dat");
-    }
-
-    size_t num_assembled_faces() const
-    {
-        return num_other_faces;
-    }
-
-};
-
-template<typename Mesh>
-auto
-make_diffusion_assembler(const Mesh& msh, const hho_degree_info& hdi)
-{
-    return diffusion_condensed_assembler<Mesh>(msh, hdi);
-}
-
-template<typename Mesh>
-auto
-make_diffusion_assembler(const Mesh& msh, const hho_degree_info& hdi, const scalar_boundary_conditions<Mesh>& bnd)
-{
-    return diffusion_condensed_assembler<Mesh>(msh, hdi, bnd);
-}
-
-
-template<typename Mesh>
-auto
-make_hho_stokes(const Mesh& msh, const typename Mesh::cell_type& cl,
-                const hho_degree_info& hdi, const bool& use_sym_grad)
-{
-    if(use_sym_grad)
-        return make_vector_hho_symmetric_laplacian(msh, cl, hdi);
-    else
-        return make_vector_hho_laplacian(msh, cl, hdi);
-}
-
-template<typename Mesh>
-auto
-make_hlow_stokes(const Mesh& msh, const typename Mesh::cell_type& cl,
-                const hho_degree_info& hdi, const bool& use_sym_grad)
-{
-    if(use_sym_grad)
-        return make_matrix_symmetric_gradrec(msh, cl, hdi);
-    else
-        return make_marix_hho_gradrec(msh, cl, hdi);
-}
-
-
-template<typename Mesh>
-class stokes_assembler
-{
-    using T = typename Mesh::coordinate_type;
-    typedef disk::vector_boundary_conditions<Mesh> boundary_type;
-
-    std::vector<size_t>                 compress_table;
-    std::vector<size_t>                 expand_table;
-
-    boundary_type                       m_bnd;
-    hho_degree_info                     di;
-    std::vector< Triplet<T> >           triplets;
-
-    size_t      num_all_faces, num_dirichlet_faces, num_other_faces;
-    size_t      cbs_A, cbs_B, fbs_A;
-    size_t      system_size;
-
-    class assembly_index
-    {
-        size_t  idx;
-        bool    assem;
-
-    public:
-        assembly_index(size_t i, bool as)
-            : idx(i), assem(as)
-        {}
-
-        operator size_t() const
-        {
-            if (!assem)
-                throw std::logic_error("Invalid assembly_index");
-
-            return idx;
-        }
-
-        bool assemble() const
-        {
-            return assem;
-        }
-
-        friend std::ostream& operator<<(std::ostream& os, const assembly_index& as)
-        {
-            os << "(" << as.idx << "," << as.assem << ")";
-            return os;
-        }
-    };
-
-public:
-  typedef Matrix<T, Dynamic, Dynamic> matrix_type;
-  typedef Matrix<T, Dynamic, 1>       vector_type;
-
-  SparseMatrix<T> LHS;
-  vector_type     RHS;
-
-  stokes_assembler(const Mesh& msh, const hho_degree_info& hdi, const boundary_type& bnd) : di(hdi), m_bnd(bnd)
-  {
-      auto is_dirichlet = [&](const typename Mesh::face& fc) -> bool {
-          auto fc_id = msh.lookup(fc);
-          return bnd.is_dirichlet_face(fc_id);
-      };
-
-      num_all_faces       = msh.faces_size();
-      num_dirichlet_faces = std::count_if(msh.faces_begin(), msh.faces_end(), is_dirichlet);
-      num_other_faces     = num_all_faces - num_dirichlet_faces;
-
-      compress_table.resize(num_all_faces);
-      expand_table.resize(num_other_faces);
-
-      size_t compressed_offset = 0;
-      for (size_t i = 0; i < num_all_faces; i++)
-      {
-          auto fc = *std::next(msh.faces_begin(), i);
-          if (!is_dirichlet(fc))
-          {
-              compress_table.at(i)               = compressed_offset;
-              expand_table.at(compressed_offset) = i;
-              compressed_offset++;
-          }
-      }
-
-      cbs_A = vector_basis_size(di.cell_degree(), Mesh::dimension, Mesh::dimension);
-      fbs_A = vector_basis_size(di.face_degree(), Mesh::dimension - 1, Mesh::dimension);
-      cbs_B = scalar_basis_size(di.face_degree(), Mesh::dimension);
-
-      system_size = cbs_A * msh.cells_size() + fbs_A * num_other_faces + cbs_B * msh.cells_size() + 1;
-
-      LHS = SparseMatrix<T>(system_size, system_size);
-      RHS = vector_type::Zero(system_size);
-
-      // testing Boundary module of Nicolas
-      auto   num_face_dofs = vector_basis_size(di.face_degree(), Mesh::dimension - 1, Mesh::dimension);
-      size_t face_dofs     = 0;
-      for (size_t face_id = 0; face_id < msh.faces_size(); face_id++)
-          face_dofs += num_face_dofs - m_bnd.dirichlet_imposed_dofs(face_id, di.face_degree());
-
-      assert(face_dofs == fbs_A * num_other_faces);
-    }
-
-#if 0
-    void dump_tables() const
-    {
-        std::cout << "Compress table: " << std::endl;
-        for (size_t i = 0; i < compress_table.size(); i++)
-            std::cout << i << " -> " << compress_table.at(i) << std::endl;
-    }
-#endif
-    void
-    initialize()
-    {
-        LHS = SparseMatrix<T>( system_size, system_size );
-        RHS = vector_type::Zero( system_size );
-        return;
-    }
-
-    void
-    assemble(const Mesh& msh, const typename Mesh::cell_type& cl,
-             const matrix_type& lhs_A,
-             const matrix_type& lhs_B,
-             const vector_type& rhs)
-    {
-        auto fcs = faces(msh, cl);
-
-        std::vector<assembly_index> asm_map;
-        asm_map.reserve(cbs_A + fcs.size()*fbs_A);
-
-        auto cell_offset        = offset(msh, cl);
-        auto cell_LHS_offset    = cell_offset * cbs_A;
-
-        auto B_offset = cbs_A * msh.cells_size() + fbs_A * num_other_faces + cbs_B * cell_offset;
-
-        for (size_t i = 0; i < cbs_A; i++)
-            asm_map.push_back( assembly_index(cell_LHS_offset+i, true) );
-
-        vector_type dirichlet_data = vector_type::Zero(cbs_A + fcs.size()*fbs_A);
-
-        for (size_t face_i = 0; face_i < fcs.size(); face_i++)
-        {
-            auto fc = fcs[face_i];
-            auto face_offset = offset(msh, fc);
-            auto face_LHS_offset = cbs_A * msh.cells_size() + compress_table.at(face_offset)*fbs_A;
-
-            auto fc_id = msh.lookup(fc);
-            bool dirichlet = m_bnd.is_dirichlet_face(fc_id);
-
-            for (size_t i = 0; i < fbs_A; i++)
-                asm_map.push_back( assembly_index(face_LHS_offset+i, !dirichlet) );
-
-            if (dirichlet)
-            {
-                const auto face_id = msh.lookup(fc);
-
-                auto dirichlet_fun  = m_bnd.dirichlet_boundary_func(face_id);
-
-                dirichlet_data.block(cbs_A + face_i * fbs_A, 0, fbs_A, 1) =
-                  project_function(msh, fc, di.face_degree(), dirichlet_fun, di.face_degree());
-            }
-        }
-
-        assert( asm_map.size() == lhs_A.rows() && asm_map.size() == lhs_A.cols() );
-
-        for (size_t i = 0; i < lhs_A.rows(); i++)
-        {
-            if (!asm_map[i].assemble())
-                continue;
-
-            for (size_t j = 0; j < lhs_A.cols(); j++)
-            {
-                if ( asm_map[j].assemble() )
-                    triplets.push_back( Triplet<T>(asm_map[i], asm_map[j], lhs_A(i,j)) );
-                else
-                    RHS(asm_map[i]) -= lhs_A(i,j) * dirichlet_data(j);
-            }
-        }
-
-        for (size_t i = 0; i < lhs_B.rows(); i++)
-        {
-            for (size_t j = 0; j < lhs_B.cols(); j++)
-            {
-                auto global_i = B_offset + i;
-                auto global_j = asm_map[j];
-                if ( asm_map[j].assemble() )
-                {
-                    triplets.push_back( Triplet<T>(global_i, global_j, lhs_B(i,j)) );
-                    triplets.push_back( Triplet<T>(global_j, global_i, lhs_B(i,j)) );
-                }
-                else
-                    RHS(global_i) -= lhs_B(i,j)*dirichlet_data(j);
-            }
-        }
-
-        auto scalar_cell_basis = make_scalar_monomial_basis(msh, cl, di.face_degree());
-        auto qps = integrate(msh, cl, di.face_degree());
-        vector_type mult = vector_type::Zero( scalar_cell_basis.size() );
-        for (auto& qp : qps)
-        {
-            auto phi = scalar_cell_basis.eval_functions(qp.point());
-            mult += qp.weight() * phi;
-        }
-        auto mult_offset = cbs_A * msh.cells_size() + fbs_A * num_other_faces + cbs_B * msh.cells_size();
-
-        for (size_t i = 0; i < mult.rows(); i++)
-        {
-            triplets.push_back( Triplet<T>(B_offset+i, mult_offset, mult(i)) );
-            triplets.push_back( Triplet<T>(mult_offset, B_offset+i, mult(i)) );
-        }
-
-        RHS.block(cell_LHS_offset, 0, cbs_A, 1) += rhs.block(0, 0, cbs_A, 1);
-
-    } // assemble()
-
-    void
-    assemble_alg(const Mesh& msh, const typename Mesh::cell_type& cl,
-             const matrix_type& lhs_A,
-             const matrix_type& lhs_B,
-             const vector_type& rhs)
-    {
-        auto fcs = faces(msh, cl);
-
-        std::vector<assembly_index> asm_map;
-        asm_map.reserve(cbs_A + fcs.size()*fbs_A);
-
-        auto cell_offset        = offset(msh, cl);
-        auto cell_LHS_offset    = cell_offset * cbs_A;
-
-        auto B_offset = cbs_A * msh.cells_size() + fbs_A * num_other_faces + cbs_B * cell_offset;
-
-        for (size_t i = 0; i < cbs_A; i++)
-            asm_map.push_back( assembly_index(cell_LHS_offset+i, true) );
-
-        vector_type dirichlet_data = vector_type::Zero(cbs_A + fcs.size()*fbs_A);
-
-        for (size_t face_i = 0; face_i < fcs.size(); face_i++)
-        {
-            auto fc = fcs[face_i];
-            auto face_offset = offset(msh, fc);
-            auto face_LHS_offset = cbs_A * msh.cells_size() + compress_table.at(face_offset)*fbs_A;
-
-            auto fc_id = msh.lookup(fc);
-            bool dirichlet = m_bnd.is_dirichlet_face(fc_id);
-
-            for (size_t i = 0; i < fbs_A; i++)
-                asm_map.push_back( assembly_index(face_LHS_offset+i, !dirichlet) );
-
-            if (dirichlet)
-            {
-                const auto face_id = msh.lookup(fc);
-
-                auto dirichlet_fun  = m_bnd.dirichlet_boundary_func(face_id);
-
-                dirichlet_data.block(cbs_A + face_i * fbs_A, 0, fbs_A, 1) =
-                  project_function(msh, fc, di.face_degree(), dirichlet_fun, di.face_degree());
-            }
-        }
-
-        assert( asm_map.size() == lhs_A.rows() && asm_map.size() == lhs_A.cols() );
-        assert( asm_map.size() == rhs.rows() );
-
-        for (size_t i = 0; i < lhs_A.rows(); i++)
-        {
-            if (!asm_map[i].assemble())
-                continue;
-
-            RHS(asm_map[i]) += rhs(i);
-
-            for (size_t j = 0; j < lhs_A.cols(); j++)
-            {
-                if ( asm_map[j].assemble() )
-                    triplets.push_back( Triplet<T>(asm_map[i], asm_map[j], lhs_A(i,j)) );
-                else
-                    RHS(asm_map[i]) -= lhs_A(i,j) * dirichlet_data(j);
-            }
-        }
-
-        for (size_t i = 0; i < lhs_B.rows(); i++)
-        {
-            for (size_t j = 0; j < lhs_B.cols(); j++)
-            {
-                auto global_i = B_offset + i;
-                auto global_j = asm_map[j];
-                if ( asm_map[j].assemble() )
-                {
-                    triplets.push_back( Triplet<T>(global_i, global_j, lhs_B(i,j)) );
-                    triplets.push_back( Triplet<T>(global_j, global_i, lhs_B(i,j)) );
-                }
-                else
-                    RHS(global_i) -= lhs_B(i,j)*dirichlet_data(j);
-            }
-        }
-
-        auto scalar_cell_basis = make_scalar_monomial_basis(msh, cl, di.face_degree());
-        auto qps = integrate(msh, cl, di.face_degree());
-        vector_type mult = vector_type::Zero( scalar_cell_basis.size() );
-        for (auto& qp : qps)
-        {
-            auto phi = scalar_cell_basis.eval_functions(qp.point());
-            mult += qp.weight() * phi;
-        }
-        auto mult_offset = cbs_A * msh.cells_size() + fbs_A * num_other_faces + cbs_B * msh.cells_size();
-
-        for (size_t i = 0; i < mult.rows(); i++)
-        {
-            triplets.push_back( Triplet<T>(B_offset+i, mult_offset, mult(i)) );
-            triplets.push_back( Triplet<T>(mult_offset, B_offset+i, mult(i)) );
-        }
-
-        //RHS.block(cell_LHS_offset, 0, cbs_A, 1) += rhs.block(0, 0, cbs_A, 1);
-
-    } // assemble_alg()
-
-
-
-    /*
-    void
-    impose_neumann_boundary_conditions(const Mesh& msh, const boundary_type& bnd)
-    {
-        const auto face_degree   = di.face_degree();
-        const auto num_face_dofs = vector_basis_size(face_degree, Mesh::dimension - 1, Mesh:dimension);
-
-        if (bnd.nb_faces_neumann() > 0)
-        {
-            for (auto itor = msh.boundary_faces_begin(); itor != msh.boundary_faces_end(); itor++)
-            {
-                const auto bfc = *itor;
-
-                const auto eid = find_element_id(msh.faces_begin(), msh.faces_end(), bfc);
-                if (!eid.first) throw std::invalid_argument("This is a bug: face not found");
-
-                const auto face_id = eid.second;
-
-                if (bnd.is_neumann_face(face_id))
-                {
-                    const size_t      face_offset = face_compress_map.at(face_id);
-                    auto              fb = make_vector_monomial_basis(msh, bfc, face_degree);
-                    const vector_type neumann =
-                    make_rhs(msh, bfc, fb, bnd.neumann_boundary_func(face_id));
-
-                    assert(neumann.size() == num_face_dofs);
-
-                    if (bnd.is_dirichlet_face(face_id))
-                    {
-                        switch (bnd.dirichlet_boundary_type(face_id))
-                        {
-                            case disk::DIRICHLET:
-                                throw std::invalid_argument("You tried to impose"
-                                "both Dirichlet and Neumann conditions on the same face");
-                                break;
-                            default:
-                                throw std::logic_error("Unknown Dirichlet Conditions");
-                            break;
-                        }
-                    }
-                    else
-                        RHS.segment(face_offset, num_face_dofs) += neumann;
-                }
-            }
-        }
-    }
-    */
-    void finalize(void)
-    {
-        LHS.setFromTriplets( triplets.begin(), triplets.end() );
-        triplets.clear();
-    }
-    size_t num_assembled_faces() const
-    {
-        return num_other_faces;
-    }
-
-    size_t global_system_size() const
-    {
-        return system_size;
-    }
-
-    vector_type
-    take_velocity(  const Mesh& msh, const typename Mesh::cell_type& cl,
-                    const vector_type& sol) const
-    {
-        auto num_faces = howmany_faces(msh, cl);
-        auto dim = Mesh::dimension;
-        auto cell_ofs = offset(msh, cl);
-
-        vector_type svel(cbs_A + num_faces * fbs_A );
-        svel.block(0, 0, cbs_A, 1) = sol.block(cell_ofs * cbs_A, 0, cbs_A, 1);
-        auto fcs = faces(msh, cl);
-        for (size_t i = 0; i < fcs.size(); i++)
-        {
-            auto fc = fcs[i];
-            const auto face_id = msh.lookup(fc);
-
-            if (m_bnd.is_dirichlet_face( face_id))
-            {
-                auto velocity = m_bnd.dirichlet_boundary_func(face_id);
-
-                svel.block(cbs_A + i * fbs_A, 0, fbs_A, 1) =
-                  project_function(msh, fc, di.face_degree(), velocity, di.face_degree());
-            }
-            else
-            {
-                auto face_ofs = offset(msh, fc);
-                auto global_ofs = cbs_A * msh.cells_size() + compress_table.at(face_ofs)*fbs_A;
-                svel.block(cbs_A + i*fbs_A, 0, fbs_A, 1) = sol.block(global_ofs, 0, fbs_A, 1);
-            }
-        }
-        return svel;
-    }
-
-    vector_type
-    take_pressure( const Mesh& msh, const typename Mesh::cell_type& cl,
-                  const vector_type& sol) const
-    {
-        auto cell_ofs = offset(msh, cl);
-        auto pres_ofs = cbs_A * msh.cells_size() + fbs_A * num_other_faces
-                                                            + cbs_B * cell_ofs;
-
-        vector_type spres = sol.block(pres_ofs, 0, cbs_B, 1);
-        return spres;
-    }
-
-    auto
-    global_face_offset(const Mesh& msh, const typename Mesh::face_type& fc )
-    {
-        auto cbs_A = vector_basis_size(di.cell_degree(), Mesh::dimension, Mesh::dimension);
-        auto fbs_A = vector_basis_size(di.face_degree(), Mesh::dimension-1, Mesh::dimension);
-        auto cbs_B = scalar_basis_size(di.face_degree(), Mesh::dimension);
-
-        auto face_offset = offset(msh, fc);
-        return cbs_A * msh.cells_size() + compress_table.at(face_offset)*fbs_A;
-    }
-
-    auto
-    global_face_offset(const Mesh& msh, const typename Mesh::face_type& fc ) const
-    {
-        auto cbs_A = vector_basis_size(di.cell_degree(), Mesh::dimension, Mesh::dimension);
-        auto fbs_A = vector_basis_size(di.face_degree(), Mesh::dimension-1, Mesh::dimension);
-        auto cbs_B = scalar_basis_size(di.face_degree(), Mesh::dimension);
-
-        auto face_offset = offset(msh, fc);
-        return cbs_A * msh.cells_size() + compress_table.at(face_offset)*fbs_A;
-    }
-};
-
-template<typename Mesh, typename BoundaryType>
-auto make_stokes_assembler(const Mesh& msh, hho_degree_info hdi,
-                            const BoundaryType& bnd)
-{
-    return stokes_assembler<Mesh>(msh, hdi, bnd);
-}
-
-template<typename Mesh>
-class stokes_assembler_alg
-{
-    using T = typename Mesh::coordinate_type;
-    typedef disk::vector_boundary_conditions<Mesh> boundary_type;
-
-    std::vector<size_t>                 compress_table;
-    std::vector<size_t>                 expand_table;
-
-    boundary_type                       m_bnd;
-    hho_degree_info                     di;
-    std::vector< Triplet<T> >           triplets;
-    Matrix<T, Dynamic, 1>               RHS_DIRICHLET;
-
-    size_t      num_all_faces, num_dirichlet_faces, num_other_faces;
-    size_t      cbs_A, cbs_B, fbs_A;
-    size_t      system_size;
-
-    class assembly_index
-    {
-        size_t  idx;
-        bool    assem;
-
-    public:
-        assembly_index(size_t i, bool as)
-            : idx(i), assem(as)
-        {}
-
-        operator size_t() const
-        {
-            if (!assem)
-                throw std::logic_error("Invalid assembly_index");
-
-            return idx;
-        }
-
-        bool assemble() const
-        {
-            return assem;
-        }
-
-        friend std::ostream& operator<<(std::ostream& os, const assembly_index& as)
-        {
-            os << "(" << as.idx << "," << as.assem << ")";
-            return os;
-        }
-    };
-
-
-public:
-  typedef Matrix<T, Dynamic, Dynamic> matrix_type;
-  typedef Matrix<T, Dynamic, 1>       vector_type;
-
-  SparseMatrix<T>                     LHS;
-  vector_type                         RHS;
-
-  stokes_assembler_alg(const Mesh& msh, const hho_degree_info& hdi, const boundary_type& bnd) : di(hdi), m_bnd(bnd)
-  {
-      auto is_dirichlet = [&](const typename Mesh::face& fc) -> bool {
-          auto fc_id = msh.lookup(fc);
-          return bnd.is_dirichlet_face(fc_id);
-      };
-
-      num_all_faces       = msh.faces_size();
-      num_dirichlet_faces = std::count_if(msh.faces_begin(), msh.faces_end(), is_dirichlet);
-      num_other_faces     = num_all_faces - num_dirichlet_faces;
-
-      compress_table.resize(num_all_faces);
-      expand_table.resize(num_other_faces);
-
-      size_t compressed_offset = 0;
-      for (size_t i = 0; i < num_all_faces; i++)
-      {
-          auto fc = *std::next(msh.faces_begin(), i);
-          if (!is_dirichlet(fc))
-          {
-              compress_table.at(i)               = compressed_offset;
-              expand_table.at(compressed_offset) = i;
-              compressed_offset++;
-          }
-      }
-
-      cbs_A = vector_basis_size(di.cell_degree(), Mesh::dimension, Mesh::dimension);
-      fbs_A = vector_basis_size(di.face_degree(), Mesh::dimension - 1, Mesh::dimension);
-      cbs_B = scalar_basis_size(di.face_degree(), Mesh::dimension);
-
-      system_size = cbs_A * msh.cells_size() + fbs_A * num_other_faces + cbs_B * msh.cells_size() + 1;
-
-      LHS           = SparseMatrix<T>(system_size, system_size);
-      RHS           = vector_type::Zero(system_size);
-      RHS_DIRICHLET = vector_type::Zero(system_size);
-
-      // testing Boundary module of Nicolas
-      auto   num_face_dofs = vector_basis_size(di.face_degree(), Mesh::dimension - 1, Mesh::dimension);
-      size_t face_dofs     = 0;
-      for (size_t face_id = 0; face_id < msh.faces_size(); face_id++)
-          face_dofs += num_face_dofs - m_bnd.dirichlet_imposed_dofs(face_id, di.face_degree());
-
-      assert(face_dofs == fbs_A * num_other_faces);
-    }
-
-    void
-    initialize_lhs()
-    {
-        LHS = SparseMatrix<T>( system_size, system_size );
-        RHS_DIRICHLET = vector_type::Zero( system_size );
-        return;
-    }
-
-    void
-    initialize_rhs()
-    {
-        RHS = vector_type::Zero( system_size );
-        return;
-    }
-
-    void
-    assemble_lhs(const Mesh& msh, const typename Mesh::cell_type& cl,
-                const matrix_type& lhs_A,
-                const matrix_type& lhs_B)
-    {
-        auto fcs = faces(msh, cl);
-        std::vector<assembly_index>         asm_map;
-        asm_map.reserve(cbs_A + fcs.size()*fbs_A);
-
-        auto cell_offset        = offset(msh, cl);
-        auto cell_LHS_offset    = cell_offset * cbs_A;
-
-        auto B_offset = cbs_A * msh.cells_size() + fbs_A * num_other_faces + cbs_B * cell_offset;
-
-        for (size_t i = 0; i < cbs_A; i++)
-            asm_map.push_back( assembly_index(cell_LHS_offset+i, true) );
-
-        vector_type dirichlet_data = vector_type::Zero(cbs_A + fcs.size()*fbs_A);
-
-        for (size_t face_i = 0; face_i < fcs.size(); face_i++)
-        {
-            auto fc = fcs[face_i];
-            auto face_offset = offset(msh, fc);
-            auto face_LHS_offset = cbs_A * msh.cells_size() + compress_table.at(face_offset)*fbs_A;
-
-            auto fc_id = msh.lookup(fc);
-            bool dirichlet = m_bnd.is_dirichlet_face(fc_id);
-
-            for (size_t i = 0; i < fbs_A; i++)
-                asm_map.push_back( assembly_index(face_LHS_offset+i, !dirichlet) );
-
-            if (dirichlet)
-            {
-                auto eid = find_element_id(msh.faces_begin(), msh.faces_end(), fc);
-                if (!eid.first) throw std::invalid_argument("This is a bug: face not found");
-
-                const auto face_id                  = eid.second;
-
-                auto dirichlet_fun  = m_bnd.dirichlet_boundary_func(face_id);
-
-                dirichlet_data.block(cbs_A + face_i * fbs_A, 0, fbs_A, 1) =
-                  project_function(msh, fc, di.face_degree(), dirichlet_fun, di.face_degree());
-            }
-        }
-
-        assert( asm_map.size() == lhs_A.rows() && asm_map.size() == lhs_A.cols() );
-
-        for (size_t i = 0; i < lhs_A.rows(); i++)
-        {
-            if (!asm_map[i].assemble())
-                continue;
-
-
-            for (size_t j = 0; j < lhs_A.cols(); j++)
-            {
-                if ( asm_map[j].assemble() )
-                    triplets.push_back( Triplet<T>(asm_map[i], asm_map[j], lhs_A(i,j)) );
-                else
-                    RHS_DIRICHLET(asm_map[i]) -= lhs_A(i,j) * dirichlet_data(j);
-            }
-        }
-
-        for (size_t i = 0; i < lhs_B.rows(); i++)
-        {
-            for (size_t j = 0; j < lhs_B.cols(); j++)
-            {
-                auto global_i = B_offset + i;
-                auto global_j = asm_map[j];
-                if ( asm_map[j].assemble() )
-                {
-                    triplets.push_back( Triplet<T>(global_i, global_j, lhs_B(i,j)) );
-                    triplets.push_back( Triplet<T>(global_j, global_i, lhs_B(i,j)) );
-                }
-                else
-                    RHS_DIRICHLET(global_i) -= lhs_B(i,j)*dirichlet_data(j);
-            }
-        }
-
-        auto scalar_cell_basis = make_scalar_monomial_basis(msh, cl, di.face_degree());
-        auto qps = integrate(msh, cl, di.face_degree());
-        vector_type mult = vector_type::Zero( scalar_cell_basis.size() );
-        for (auto& qp : qps)
-        {
-            auto phi = scalar_cell_basis.eval_functions(qp.point());
-            mult += qp.weight() * phi;
-        }
-        auto mult_offset = cbs_A * msh.cells_size() + fbs_A * num_other_faces + cbs_B * msh.cells_size();
-
-        for (size_t i = 0; i < mult.rows(); i++)
-        {
-            triplets.push_back( Triplet<T>(B_offset+i, mult_offset, mult(i)) );
-            triplets.push_back( Triplet<T>(mult_offset, B_offset+i, mult(i)) );
-        }
-
-        //RHS.block(cell_LHS_offset, 0, cbs_A, 1) += rhs.block(0, 0, cbs_A, 1);
-
-    } // assemble_alg()
-    void
-    assemble_rhs(const Mesh& msh, const typename Mesh::cell_type& cl,
-             const vector_type& rhs)
-    {
-        auto fcs = faces(msh, cl);
-        std::vector<assembly_index>         asm_map;
-        asm_map.reserve(cbs_A + fcs.size()*fbs_A);
-
-        auto cell_offset        = offset(msh, cl);
-        auto cell_LHS_offset    = cell_offset * cbs_A;
-
-        auto B_offset = cbs_A * msh.cells_size() + fbs_A * num_other_faces + cbs_B * cell_offset;
-
-        for (size_t i = 0; i < cbs_A; i++)
-            asm_map.push_back( assembly_index(cell_LHS_offset+i, true) );
-
-        for (size_t face_i = 0; face_i < fcs.size(); face_i++)
-        {
-            auto fc = fcs[face_i];
-            auto face_offset = offset(msh, fc);
-            auto face_LHS_offset = cbs_A * msh.cells_size() + compress_table.at(face_offset)*fbs_A;
-
-            auto fc_id = msh.lookup(fc);
-            bool dirichlet = m_bnd.is_dirichlet_face(fc_id);
-
-            for (size_t i = 0; i < fbs_A; i++)
-                asm_map.push_back( assembly_index(face_LHS_offset+i, !dirichlet) );
-        }
-
-        assert( asm_map.size() == rhs.rows() );
-
-        for (size_t i = 0; i < rhs.rows(); i++)
-        {
-            if (!asm_map[i].assemble())
-                continue;
-
-            RHS(asm_map[i]) += rhs(i);
-        }
-    } // assemble_alg()
-
-    void finalize_lhs(void)
-    {
-        LHS.setFromTriplets( triplets.begin(), triplets.end() );
-        triplets.clear();
-    }
-
-    void finalize_rhs(void)
-    {
-        RHS += RHS_DIRICHLET;
-    }
-
-    size_t global_system_size() const
-    {
-        return system_size;
-    }
-
-    vector_type
-    take_velocity(  const Mesh& msh, const typename Mesh::cell_type& cl,
-                    const vector_type& sol) const
-    {
-        auto num_faces = howmany_faces(msh, cl);
-        auto dim = Mesh::dimension;
-        auto cell_ofs = offset(msh, cl);
-
-        vector_type svel(cbs_A + num_faces * fbs_A );
-        svel.block(0, 0, cbs_A, 1) = sol.block(cell_ofs * cbs_A, 0, cbs_A, 1);
-        auto fcs = faces(msh, cl);
-        for (size_t i = 0; i < fcs.size(); i++)
-        {
-            auto fc = fcs[i];
-            const auto face_id = msh.lookup(fc);
-
-            if (m_bnd.is_dirichlet_face(face_id) )
-            {
-                auto velocity = m_bnd.dirichlet_boundary_func(face_id);
-
-                svel.block(cbs_A + i * fbs_A, 0, fbs_A, 1) =
-                  project_function(msh, fc, di.face_degree(), velocity, di.face_degree());
-            }
-            else
-            {
-                auto face_ofs = offset(msh, fc);
-                auto global_ofs = cbs_A * msh.cells_size() + compress_table.at(face_ofs)*fbs_A;
-                svel.block(cbs_A + i*fbs_A, 0, fbs_A, 1) = sol.block(global_ofs, 0, fbs_A, 1);
-            }
-        }
-        return svel;
-    }
-
-    vector_type
-    take_pressure( const Mesh& msh, const typename Mesh::cell_type& cl,
-                  const vector_type& sol) const
-    {
-        auto cell_ofs = offset(msh, cl);
-        auto pres_ofs = cbs_A * msh.cells_size() + fbs_A * num_other_faces
-                                                            + cbs_B * cell_ofs;
-
-        vector_type spres = sol.block(pres_ofs, 0, cbs_B, 1);
-        return spres;
-    }
-};
-
-template<typename Mesh, typename BoundaryType>
-auto
-make_stokes_assembler_alg(const Mesh& msh, hho_degree_info hdi, const BoundaryType& bnd)
-{
-    return stokes_assembler_alg<Mesh>(msh, hdi, bnd);
-}
-
-// assembler for vector primal problem with HHO like vector_laplacian problem and mechanics
-template<typename Mesh>
-class assembler_mechanics
-{
-    typedef Mesh                                mesh_type;
-    typedef typename mesh_type::coordinate_type scalar_type;
-    typedef typename mesh_type::cell            cell_type;
-    typedef typename mesh_type::face            face_type;
-
-    typedef disk::vector_boundary_conditions<Mesh> bnd_type;
-
-    typedef dynamic_matrix<scalar_type> matrix_type;
-    typedef dynamic_vector<scalar_type> vector_type;
-    typedef sparse_matrix<scalar_type>  sparse_type;
-    typedef triplet<scalar_type>        triplet_type;
-
-    const static size_t dimension = mesh_type::dimension;
-
-    std::vector<triplet_type> m_triplets;
-    size_t                    m_num_unknowns;
-    std::vector<size_t>       face_compress_map;
-    hho_degree_info           m_hdi;
-
-  public:
-    sparse_type LHS;
-    vector_type RHS;
-
-    assembler_mechanics() {}
-
-    assembler_mechanics(const mesh_type& msh, const hho_degree_info& hdi, const bnd_type& bnd) : m_hdi(hdi)
-    {
-        const auto num_face_dofs = vector_basis_size(m_hdi.face_degree(), dimension - 1, dimension);
-
-        face_compress_map.resize(msh.faces_size());
-
-        size_t total_dofs = 0;
-        for (size_t face_id = 0; face_id < msh.faces_size(); face_id++)
-        {
-
-            face_compress_map.at(face_id) = total_dofs;
-            const auto free_dofs = num_face_dofs - bnd.dirichlet_imposed_dofs(face_id, m_hdi.face_degree());
-            total_dofs += free_dofs;
-        }
-        m_num_unknowns = total_dofs;
-        LHS            = sparse_type(m_num_unknowns, m_num_unknowns);
-        RHS            = vector_type::Zero(m_num_unknowns);
-   }
-
-    // don't forget to reset RHS at each Newton iteration
-   void
-   setZeroRhs()
-   {
-       RHS.setZero();
-   }
-
-   template<typename LocalContrib>
-   void
-   assemble(const mesh_type& msh, const cell_type& cl, const bnd_type& bnd, const LocalContrib& lc, int di = 0)
-   {
-      const size_t      face_degree   = m_hdi.face_degree();
-      const auto        num_face_dofs = vector_basis_size(face_degree, dimension - 1, dimension);
-      const scalar_type zero          = 0;
-
-      const auto          fcs = faces(msh, cl);
-      std::vector<size_t> l2g(fcs.size() * num_face_dofs);
-      std::vector<bool> l2l(fcs.size() * num_face_dofs, true);
-      vector_type rhs_bc = vector_type::Zero(fcs.size() * num_face_dofs);
-
-      for (size_t face_i = 0; face_i < fcs.size(); face_i++) {
-         const auto fc = fcs[face_i];
-         const auto face_id                  = msh.lookup(fc);
-         const bool fc_is_dirichlet_boundary = bnd.is_dirichlet_face(face_id);
-         const auto face_offset              = face_compress_map.at(face_id);
-         const auto pos                      = face_i * num_face_dofs;
-
-         if (!fc_is_dirichlet_boundary) {
-            for (size_t i = 0; i < num_face_dofs; i++) {
-               l2g.at(pos + i) = face_offset + i;
-            }
-         } else {
-            size_t ind_sol = 0;
-
-            vector_type proj_bcf =
-              project_function(msh, fc, face_degree, bnd.dirichlet_boundary_func(face_id), di);
-
-            bool ind_ok = false;
-            for (size_t face_j = 0; face_j < fcs.size(); face_j++) {
-               const auto fcj  = fcs[face_j];
-               auto       eidj = find_element_id(msh.faces_begin(), msh.faces_end(), fcj);
-               if (!eidj.first) throw std::invalid_argument("This is a bug: face not found");
-
-               matrix_type mat_Fj =
-                 lc.first.block(face_j * num_face_dofs, pos, num_face_dofs, num_face_dofs);
-
-               switch (bnd.dirichlet_boundary_type(face_id)) {
-                  case disk::DIRICHLET: {
-                     if (!ind_ok) {
-                        for (size_t i = 0; i < num_face_dofs; i++) {
-                           l2g.at(pos + i) = 0xDEADBEEF;
-                           l2l.at(pos + i) = false;
-                        }
-                        ind_ok = true;
-                     }
-                     break;
-                  }
-                  case disk::CLAMPED: {
-                     proj_bcf.setZero();
-                     mat_Fj.setZero();
-                     if (!ind_ok) {
-                        for (size_t i = 0; i < num_face_dofs; i++) {
-                           l2g.at(pos + i) = 0xDEADBEEF;
-                           l2l.at(pos + i) = false;
-                        }
-                        ind_ok = true;
-                     }
-                     break;
-                  }
-                  case disk::DX: {
-                     for (size_t i = 0; i < num_face_dofs; i += dimension) {
-                        mat_Fj.col(i + 1).setZero();
-                        proj_bcf(i + 1) = zero;
-                        if (dimension == 3) {
-                           mat_Fj.col(i + 2).setZero();
-                           proj_bcf(i + 2) = zero;
-                        }
-                        if (!ind_ok) {
-                           l2g.at(pos + i)     = 0xDEADBEEF;
-                           l2l.at(pos + i)     = false;
-                           l2g.at(pos + i + 1) = face_offset + ind_sol++;
-                           if (dimension == 3) {
-                              l2g.at(pos + i + 2) = face_offset + ind_sol++;
-                           }
-                        }
-                     }
-                     ind_ok = true;
-                     break;
-                  }
-                  case disk::DY: {
-                     for (size_t i = 0; i < num_face_dofs; i += dimension) {
-                        mat_Fj.col(i).setZero();
-                        proj_bcf(i) = zero;
-                        if (dimension == 3) {
-                           mat_Fj.col(i + 2).setZero();
-                           proj_bcf(i + 2) = zero;
-                        }
-                        if (!ind_ok) {
-                           l2g.at(pos + i)     = face_offset + ind_sol++;
-                           l2g.at(pos + i + 1) = 0xDEADBEEF;
-                           l2l.at(pos + i + 1) = false;
-                           if (dimension == 3) {
-                              l2g.at(pos + i + 2) = face_offset + ind_sol++;
-                           }
-                        }
-                     }
-                     ind_ok = true;
-                     break;
-                  }
-                  case disk::DZ: {
-                     if (dimension != 3) throw std::invalid_argument("You are not in 3D");
-                     for (size_t i = 0; i < num_face_dofs; i += dimension) {
-                        mat_Fj.col(i).setZero();
-                        proj_bcf(i) = zero;
-                        mat_Fj.col(i + 1).setZero();
-                        proj_bcf(i + 1) = zero;
-                        if (!ind_ok) {
-                           l2g.at(pos + i)     = face_offset + ind_sol++;
-                           l2g.at(pos + i + 1) = face_offset + ind_sol++;
-                           l2g.at(pos + i + 2) = 0xDEADBEEF;
-                           l2l.at(pos + i + 2) = false;
-                        }
-                     }
-                     ind_ok = true;
-                     break;
-                  }
-                  case disk::DXDY: {
-                     for (size_t i = 0; i < num_face_dofs; i += dimension) {
-                        if (dimension == 3) {
-                           mat_Fj.col(i + 2).setZero();
-                           proj_bcf(i + 2) = zero;
-                        }
-                        if (!ind_ok) {
-                           l2g.at(pos + i)     = 0xDEADBEEF;
-                           l2g.at(pos + i + 1) = 0xDEADBEEF;
-                           l2l.at(pos + i)     = false;
-                           l2l.at(pos + i + 1) = false;
-                           if (dimension == 3) {
-                              l2g.at(pos + i + 2) = face_offset + ind_sol++;
-                           }
-                        }
-                     }
-                     ind_ok = true;
-                     break;
-                  }
-                  case disk::DXDZ: {
-                     if (dimension != 3) throw std::invalid_argument("You are not in 3D");
-                     for (size_t i = 0; i < num_face_dofs; i += dimension) {
-                        mat_Fj.col(i + 1).setZero();
-                        proj_bcf(i + 1) = zero;
-                        if (!ind_ok) {
-                           l2g.at(pos + i)     = 0xDEADBEEF;
-                           l2l.at(pos + i)     = false;
-                           l2g.at(pos + i + 1) = face_offset + ind_sol++;
-                           l2g.at(pos + i + 2) = 0xDEADBEEF;
-                           l2l.at(pos + i + 2) = false;
-                        }
-                     }
-                     ind_ok = true;
-                     break;
-                  }
-                  case disk::DYDZ: {
-                     if (dimension != 3) throw std::invalid_argument("You are not in 3D");
-                     for (size_t i = 0; i < num_face_dofs; i += dimension) {
-                        mat_Fj.col(i).setZero();
-                        proj_bcf(i) = zero;
-                        if (!ind_ok) {
-                           l2g.at(pos + i)     = face_offset + ind_sol++;
-                           l2g.at(pos + i + 1) = 0xDEADBEEF;
-                           l2g.at(pos + i + 2) = 0xDEADBEEF;
-                           l2l.at(pos + i + 1) = false;
-                           l2l.at(pos + i + 2) = false;
-                        }
-                     }
-                     ind_ok = true;
-                     break;
-                  }
-                  default: {
-                     throw std::logic_error("Unknown Dirichlet Conditions (assembler)");
-                     break;
-                  }
-               }
-
-               rhs_bc.segment(face_j * num_face_dofs, num_face_dofs) += mat_Fj * proj_bcf;
-            }
-         }
-      }
-      assert(lc.first.rows() == lc.first.cols());
-      assert(lc.first.rows() == lc.second.size());
-      assert(lc.second.size() == l2g.size());
-      assert(lc.second.size() == rhs_bc.size());
-
-#ifdef FILL_COLMAJOR
-      for (size_t j = 0; j < lc.first.cols(); j++) {
-         if (l2l[j]){
-            for (size_t i = 0; i < lc.first.rows(); i++) {
-                if (l2l[i]){
-                    m_triplets.push_back(triplet_type(l2g.at(i), l2g.at(j), lc.first(i, j)));
-                }
-            }
-            RHS(l2g.at(j)) += lc.second(j) - rhs_bc(j);
-         }
-      }
-#else
-      for (size_t i = 0; i < lc.first.rows(); i++) {
-         if (l2l[i]){
-            for (size_t j = 0; j < lc.first.cols(); j++) {
-                if (l2l[j]){
-                    m_triplets.push_back(triplet_type(l2g.at(i), l2g.at(j), lc.first(i, j)));
-                }
-            }
-            RHS(l2g.at(i)) += lc.second(i) - rhs_bc(i);
-         }
-      }
-#endif
-   }
-
-   vector_type
-   take_local_data(const Mesh&                     msh,
-                   const typename Mesh::cell_type& cl,
-                   const bnd_type&                 bnd,
-                   const vector_type&              solution,
-                   size_t di = 0)
-   {
-       const auto face_degree   = m_hdi.face_degree();
-       const auto num_face_dofs = vector_basis_size(face_degree, dimension - 1, dimension);
-
-       const auto fcs = faces(msh, cl);
-       const auto num_faces = fcs.size();
-
-       vector_type ret = vector_type::Zero(num_face_dofs * num_faces);
-
-       for (size_t face_i = 0; face_i < num_faces; face_i++)
-       {
-           const auto fc  = fcs[face_i];
-           const auto face_id         = msh.lookup(fc);
-           const auto face_offset     = face_i * num_face_dofs;
-           const auto compress_offset = face_compress_map.at(face_id);
-
-           if (bnd.is_dirichlet_face(face_id))
-           {
-               size_t sol_ind = 0;
-
-               const vector_type proj_bcf =
-                 project_function(msh, fc, face_degree, bnd.dirichlet_boundary_func(face_id), di);
-
-               assert(proj_bcf.size() == num_face_dofs);
-
-               switch (bnd.dirichlet_boundary_type(face_id))
-               {
-                   case disk::DIRICHLET:
-                   {
-                       ret.segment(face_offset, num_face_dofs) = proj_bcf;
-                       break;
-                   }
-                   case disk::CLAMPED:
-                   {
-                       ret.segment(face_offset, num_face_dofs).setZero();
-                       break;
-                   }
-                   case disk::DX:
-                   {
-
-                       for (size_t i = 0; i < num_face_dofs; i += dimension)
-                       {
-                           ret(face_offset + i)     = proj_bcf(i);
-                           ret(face_offset + i + 1) = solution(compress_offset + sol_ind++);
-                           if (dimension == 3)
-                           {
-                               ret(face_offset + i + 2) = solution(compress_offset + sol_ind++);
-                           }
-                       }
-                       break;
-                   }
-                   case disk::DY:
-                   {
-                       for (size_t i = 0; i < num_face_dofs; i += dimension)
-                       {
-                           ret(face_offset + i)     = solution(compress_offset + sol_ind++);
-                           ret(face_offset + i + 1) = proj_bcf(i + 1);
-                           if (dimension == 3)
-                           {
-                               ret(face_offset + i + 2) = solution(compress_offset + sol_ind++);
-                           }
-                       }
-                       break;
-                   }
-                   case disk::DZ:
-                   {
-                       if (dimension != 3)
-                           throw std::invalid_argument("You are not in 3D");
-                       for (size_t i = 0; i < num_face_dofs; i += dimension)
-                       {
-                           ret(face_offset + i)     = solution(compress_offset + sol_ind++);
-                           ret(face_offset + i + 1) = solution(compress_offset + sol_ind++);
-                           ret(face_offset + i + 2) = proj_bcf(i + 2);
-                       }
-                       break;
-                   }
-                   case disk::DXDY:
-                   {
-                       for (size_t i = 0; i < num_face_dofs; i += dimension)
-                       {
-                           ret(face_offset + i)     = proj_bcf(i);
-                           ret(face_offset + i + 1) = proj_bcf(i + 1);
-                           if (dimension == 3)
-                           {
-                               ret(face_offset + i + 2) = solution(compress_offset + sol_ind++);
-                           }
-                       }
-                       break;
-                   }
-                   case disk::DXDZ:
-                   {
-                       if (dimension != 3)
-                           throw std::invalid_argument("You are not in 3D");
-                       for (size_t i = 0; i < num_face_dofs; i += dimension)
-                       {
-                           ret(face_offset + i)     = proj_bcf(i);
-                           ret(face_offset + i + 1) = solution(compress_offset + sol_ind++);
-                           ret(face_offset + i + 2) = proj_bcf(i + 2);
-                       }
-                       break;
-                   }
-                   case disk::DYDZ:
-                   {
-                       if (dimension != 3)
-                           throw std::invalid_argument("You are not in 3D");
-                       for (size_t i = 0; i < num_face_dofs; i += dimension)
-                       {
-                           ret(face_offset + i)     = solution(compress_offset + sol_ind++);
-                           ret(face_offset + i + 1) = proj_bcf(i + 1);
-                           ret(face_offset + i + 2) = proj_bcf(i + 2);
-                       }
-                       break;
-                   }
-                   default:
-                   {
-                       throw std::logic_error("Unknown Dirichlet Conditions (assembler)");
-                       break;
-                   }
-               }
-           }
-           else
-           {
-               ret.segment(face_offset, num_face_dofs) = solution.segment(compress_offset, num_face_dofs);
-           }
-       }
-
-       return ret;
-   }
-
-   vector_type
-   expand_solution(const mesh_type& msh, const bnd_type& bnd, const vector_type& solution, int di = 0)
-   {
-      assert(solution.size() == m_num_unknowns);
-      const auto face_degree   = m_hdi.face_degree();
-      const auto num_face_dofs = vector_basis_size(face_degree, dimension-1, dimension);
-
-      vector_type ret = vector_type::Zero(num_face_dofs * msh.faces_size());
-
-      for (auto itor = msh.faces_begin(); itor != msh.faces_end(); itor++) {
-         const auto bfc = *itor;
-         const auto face_id         = msh.lookup(bfc);
-         const auto face_offset     = face_id * num_face_dofs;
-         const auto compress_offset = face_compress_map.at(face_id);
-
-         if (bnd.is_dirichlet_face(face_id)) {
-            size_t sol_ind = 0;
-
-            const vector_type proj_bcf =
-              project_function(msh, bfc, face_degree, bnd.dirichlet_boundary_func(face_id), di);
-
-            assert(proj_bcf.size() == num_face_dofs);
-
-            switch (bnd.dirichlet_boundary_type(face_id)) {
-               case disk::DIRICHLET: {
-                  ret.segment(face_offset, num_face_dofs) = proj_bcf;
-                  break;
-               }
-               case disk::CLAMPED: {
-                  ret.segment(face_offset, num_face_dofs).setZero();
-                  break;
-               }
-               case disk::DX: {
-
-                  for (size_t i = 0; i < num_face_dofs; i += dimension) {
-                     ret(face_offset + i)     = proj_bcf(i);
-                     ret(face_offset + i + 1) = solution(compress_offset + sol_ind++);
-                     if (dimension == 3) {
-                        ret(face_offset + i + 2) = solution(compress_offset + sol_ind++);
-                     }
-                  }
-                  break;
-               }
-               case disk::DY: {
-                  for (size_t i = 0; i < num_face_dofs; i += dimension) {
-                     ret(face_offset + i)     = solution(compress_offset + sol_ind++);
-                     ret(face_offset + i + 1) = proj_bcf(i + 1);
-                     if (dimension == 3) {
-                        ret(face_offset + i + 2) = solution(compress_offset + sol_ind++);
-                     }
-                  }
-                  break;
-               }
-               case disk::DZ: {
-                  if (dimension != 3) throw std::invalid_argument("You are not in 3D");
-                  for (size_t i = 0; i < num_face_dofs; i += dimension) {
-                     ret(face_offset + i)     = solution(compress_offset + sol_ind++);
-                     ret(face_offset + i + 1) = solution(compress_offset + sol_ind++);
-                     ret(face_offset + i + 2) = proj_bcf(i + 2);
-                  }
-                  break;
-               }
-               case disk::DXDY: {
-                  for (size_t i = 0; i < num_face_dofs; i += dimension) {
-                     ret(face_offset + i)     = proj_bcf(i);
-                     ret(face_offset + i + 1) = proj_bcf(i + 1);
-                     if (dimension == 3) {
-                        ret(face_offset + i + 2) = solution(compress_offset + sol_ind++);
-                     }
-                  }
-                  break;
-               }
-               case disk::DXDZ: {
-                  if (dimension != 3) throw std::invalid_argument("You are not in 3D");
-                  for (size_t i = 0; i < num_face_dofs; i += dimension) {
-                     ret(face_offset + i)     = proj_bcf(i);
-                     ret(face_offset + i + 1) = solution(compress_offset + sol_ind++);
-                     ret(face_offset + i + 2) = proj_bcf(i + 2);
-                  }
-                  break;
-               }
-               case disk::DYDZ: {
-                  if (dimension != 3) throw std::invalid_argument("You are not in 3D");
-                  for (size_t i = 0; i < num_face_dofs; i += dimension) {
-                     ret(face_offset + i)     = solution(compress_offset + sol_ind++);
-                     ret(face_offset + i + 1) = proj_bcf(i + 1);
-                     ret(face_offset + i + 2) = proj_bcf(i + 2);
-                  }
-                  break;
-               }
-               default: {
-                  throw std::logic_error("Unknown Dirichlet Conditions (assembler)");
-                  break;
-               }
-            }
-         } else {
-            ret.segment(face_offset, num_face_dofs) =
-              solution.segment(compress_offset, num_face_dofs);
-         }
-      }
-
-      return ret;
-   }
-
-   template<typename LocalContrib>
-   void
-   assemble_nl(const mesh_type&                msh,
-               const cell_type&                cl,
-               const bnd_type&                 bnd,
-               const LocalContrib&             lc,
-               const std::vector<vector_type>& sol_F,
-               int di = 0)
-   {
-      assert(sol_F.size() == msh.faces_size());
-      const size_t      face_degree   = m_hdi.face_degree();
-      const auto        num_face_dofs = vector_basis_size(face_degree, dimension - 1, dimension);
-      const scalar_type zero          = 0;
-
-      const auto          fcs = faces(msh, cl);
-      std::vector<size_t> l2g(fcs.size() * num_face_dofs);
-      std::vector<bool>   l2l(fcs.size() * num_face_dofs, true);
-      vector_type         rhs_bc = vector_type::Zero(fcs.size() * num_face_dofs);
-
-      for (size_t face_i = 0; face_i < fcs.size(); face_i++) {
-         const auto fc = fcs[face_i];
-         const auto face_id                  = msh.lookup(fc);
-         const bool fc_is_dirichlet_boundary = bnd.is_dirichlet_face(face_id);
-         const auto face_offset              = face_compress_map.at(face_id);
-         const auto pos                      = face_i * num_face_dofs;
-
-         if (!fc_is_dirichlet_boundary) {
-            for (size_t i = 0; i < num_face_dofs; i++) {
-               l2g.at(pos + i) = face_offset + i;
-            }
-         } else {
-            size_t ind_sol = 0;
-
-            const vector_type proj_bcf =
-              project_function(msh, fc, face_degree, bnd.dirichlet_boundary_func(face_id), di);
-            assert(proj_bcf.size() == sol_F[face_id].size());
-
-            vector_type incr   = proj_bcf - sol_F[face_id];
-            bool        ind_ok = false;
-            for (size_t face_j = 0; face_j < fcs.size(); face_j++) {
-               const auto fcj  = fcs[face_j];
-               auto       eidj = find_element_id(msh.faces_begin(), msh.faces_end(), fcj);
-               if (!eidj.first) throw std::invalid_argument("This is a bug: face not found");
-
-               matrix_type mat_Fj =
-                 lc.first.block(face_j * num_face_dofs, pos, num_face_dofs, num_face_dofs);
-
-               switch (bnd.dirichlet_boundary_type(face_id)) {
-                  case disk::DIRICHLET: {
-                     if (!ind_ok) {
-                        for (size_t i = 0; i < num_face_dofs; i++) {
-                           l2g.at(pos + i) = 0xDEADBEEF;
-                           l2l.at(pos + i) = false;
-                        }
-                        ind_ok = true;
-                     }
-                     break;
-                  }
-                  case disk::CLAMPED: {
-                     incr = -sol_F[face_id];
-                     if (!ind_ok) {
-                        for (size_t i = 0; i < num_face_dofs; i++) {
-                           l2g.at(pos + i) = 0xDEADBEEF;
-                           l2l.at(pos + i) = false;
-                        }
-                        ind_ok = true;
-                     }
-                     break;
-                  }
-                  case disk::DX: {
-                     for (size_t i = 0; i < num_face_dofs; i += dimension) {
-                        mat_Fj.col(i + 1).setZero();
-                        incr(i + 1) = zero;
-                        if (dimension == 3) {
-                           mat_Fj.col(i + 2).setZero();
-                           incr(i + 2) = zero;
-                        }
-                        if (!ind_ok) {
-                           l2g.at(pos + i)     = 0xDEADBEEF;
-                           l2l.at(pos + i)     = false;
-                           l2g.at(pos + i + 1) = face_offset + ind_sol++;
-                           if (dimension == 3) {
-                              l2g.at(pos + i + 2) = face_offset + ind_sol++;
-                           }
-                        }
-                     }
-                     ind_ok = true;
-                     break;
-                  }
-                  case disk::DY: {
-                     for (size_t i = 0; i < num_face_dofs; i += dimension) {
-                        mat_Fj.col(i).setZero();
-                        incr(i) = zero;
-                        if (dimension == 3) {
-                           mat_Fj.col(i + 2).setZero();
-                           incr(i + 2) = zero;
-                        }
-                        if (!ind_ok) {
-                           l2g.at(pos + i)     = face_offset + ind_sol++;
-                           l2g.at(pos + i + 1) = 0xDEADBEEF;
-                           l2l.at(pos + i + 1) = false;
-                           if (dimension == 3) {
-                              l2g.at(pos + i + 2) = face_offset + ind_sol++;
-                           }
-                        }
-                     }
-                     ind_ok = true;
-                     break;
-                  }
-                  case disk::DZ: {
-                     if (dimension != 3) throw std::invalid_argument("You are not in 3D");
-                     for (size_t i = 0; i < num_face_dofs; i += dimension) {
-                        mat_Fj.col(i).setZero();
-                        incr(i) = zero;
-                        mat_Fj.col(i + 1).setZero();
-                        incr(i + 1) = zero;
-                        if (!ind_ok) {
-                           l2g.at(pos + i)     = face_offset + ind_sol++;
-                           l2g.at(pos + i + 1) = face_offset + ind_sol++;
-                           l2g.at(pos + i + 2) = 0xDEADBEEF;
-                           l2l.at(pos + i + 2) = false;
-                        }
-                     }
-                     ind_ok = true;
-                     break;
-                  }
-                  case disk::DXDY: {
-                     for (size_t i = 0; i < num_face_dofs; i += dimension) {
-                        if (dimension == 3) {
-                           mat_Fj.col(i + 2).setZero();
-                           incr(i + 2) = zero;
-                        }
-                        if (!ind_ok) {
-                           l2g.at(pos + i)     = 0xDEADBEEF;
-                           l2g.at(pos + i + 1) = 0xDEADBEEF;
-                           l2l.at(pos + i)     = false;
-                           l2l.at(pos + i + 1) = false;
-                           if (dimension == 3) {
-                              l2g.at(pos + i + 2) = face_offset + ind_sol++;
-                           }
-                        }
-                     }
-                     ind_ok = true;
-                     break;
-                  }
-                  case disk::DXDZ: {
-                     if (dimension != 3) throw std::invalid_argument("You are not in 3D");
-                     for (size_t i = 0; i < num_face_dofs; i += dimension) {
-                        mat_Fj.col(i + 1).setZero();
-                        incr(i + 1) = zero;
-                        if (!ind_ok) {
-                           l2g.at(pos + i)     = 0xDEADBEEF;
-                           l2l.at(pos + i)     = false;
-                           l2g.at(pos + i + 1) = face_offset + ind_sol++;
-                           l2g.at(pos + i + 2) = 0xDEADBEEF;
-                           l2l.at(pos + i + 2) = false;
-                        }
-                     }
-                     ind_ok = true;
-                     break;
-                  }
-                  case disk::DYDZ: {
-                     if (dimension != 3) throw std::invalid_argument("You are not in 3D");
-                     for (size_t i = 0; i < num_face_dofs; i += dimension) {
-                        mat_Fj.col(i).setZero();
-                        incr(i) = zero;
-                        if (!ind_ok) {
-                           l2g.at(pos + i)     = face_offset + ind_sol++;
-                           l2g.at(pos + i + 1) = 0xDEADBEEF;
-                           l2g.at(pos + i + 2) = 0xDEADBEEF;
-                           l2l.at(pos + i + 1) = false;
-                           l2l.at(pos + i + 2) = false;
-                        }
-                     }
-                     ind_ok = true;
-                     break;
-                  }
-                  default: {
-                     throw std::logic_error("Unknown Dirichlet Conditions");
-                     break;
-                  }
-               }
-
-               rhs_bc.segment(face_j * num_face_dofs, num_face_dofs) += mat_Fj * incr;
-            }
-         }
-      }
-      assert(lc.first.rows() == lc.first.cols());
-      assert(lc.first.rows() == lc.second.size());
-      assert(lc.second.size() == l2g.size());
-      assert(lc.second.size() == rhs_bc.size());
-
-#ifdef FILL_COLMAJOR
-      for (size_t j = 0; j < lc.first.cols(); j++) {
-         if (l2l[j]){
-            for (size_t i = 0; i < lc.first.rows(); i++) {
-                if (l2l[i]){
-                    m_triplets.push_back(triplet_type(l2g.at(i), l2g.at(j), lc.first(i, j)));
-                }
-            }
-            RHS(l2g.at(j)) += lc.second(j) - rhs_bc(j);
-         }
-      }
-#else
-      for (size_t i = 0; i < lc.first.rows(); i++) {
-         if (l2l[i]){
-            for (size_t j = 0; j < lc.first.cols(); j++) {
-                if (l2l[j]){
-                    m_triplets.push_back(triplet_type(l2g.at(i), l2g.at(j), lc.first(i, j)));
-                }
-            }
-            RHS(l2g.at(i)) += lc.second(i) - rhs_bc(i);
-         }
-      }
-#endif
-   }
-
-   vector_type
-   expand_solution_nl(const mesh_type&                msh,
-                      const bnd_type&                 bnd,
-                      const vector_type&              solution,
-                      const std::vector<vector_type>& sol_F,
-                      int di = 0)
-   {
-      assert(solution.size() == m_num_unknowns);
-      assert(sol_F.size() == msh.faces_size());
-      const auto face_degree   = m_hdi.face_degree();
-      const auto num_face_dofs = vector_basis_size(face_degree, dimension - 1, dimension);
-
-      vector_type ret = vector_type::Zero(num_face_dofs * msh.faces_size());
-
-      for (auto itor = msh.faces_begin(); itor != msh.faces_end(); itor++) {
-         const auto bfc = *itor;
-         const auto face_id         = msh.lookup(bfc);
-         const auto face_offset     = face_id * num_face_dofs;
-         const auto compress_offset = face_compress_map.at(face_id);
-
-         if (bnd.is_dirichlet_face(face_id)) {
-            size_t sol_ind = 0;
-
-            const vector_type proj_bcf =
-              project_function(msh, bfc, face_degree, bnd.dirichlet_boundary_func(face_id), di);
-            vector_type incr = proj_bcf - sol_F[face_id];
-            assert(proj_bcf.size() == num_face_dofs);
-
-            switch (bnd.dirichlet_boundary_type(face_id)) {
-               case disk::DIRICHLET: {
-                  ret.segment(face_offset, num_face_dofs) = incr;
-                  break;
-               }
-               case disk::CLAMPED: {
-                  incr                                    = -sol_F[face_id];
-                  ret.segment(face_offset, num_face_dofs) = incr;
-                  break;
-               }
-               case disk::DX: {
-
-                  for (size_t i = 0; i < num_face_dofs; i += dimension) {
-                     ret(face_offset + i)     = incr(i);
-                     ret(face_offset + i + 1) = solution(compress_offset + sol_ind++);
-                     if (dimension == 3) {
-                        ret(face_offset + i + 2) = solution(compress_offset + sol_ind++);
-                     }
-                  }
-                  break;
-               }
-               case disk::DY: {
-                  for (size_t i = 0; i < num_face_dofs; i += dimension) {
-                     ret(face_offset + i)     = solution(compress_offset + sol_ind++);
-                     ret(face_offset + i + 1) = incr(i + 1);
-                     if (dimension == 3) {
-                        ret(face_offset + i + 2) = solution(compress_offset + sol_ind++);
-                     }
-                  }
-                  break;
-               }
-               case disk::DZ: {
-                  if (dimension != 3) throw std::invalid_argument("You are not in 3D");
-                  for (size_t i = 0; i < num_face_dofs; i += dimension) {
-                     ret(face_offset + i)     = solution(compress_offset + sol_ind++);
-                     ret(face_offset + i + 1) = solution(compress_offset + sol_ind++);
-                     ret(face_offset + i + 2) = incr(i + 2);
-                  }
-                  break;
-               }
-               case disk::DXDY: {
-                  for (size_t i = 0; i < num_face_dofs; i += dimension) {
-                     ret(face_offset + i)     = incr(i);
-                     ret(face_offset + i + 1) = incr(i + 1);
-                     if (dimension == 3) {
-                        ret(face_offset + i + 2) = solution(compress_offset + sol_ind++);
-                     }
-                  }
-                  break;
-               }
-               case disk::DXDZ: {
-                  if (dimension != 3) throw std::invalid_argument("You are not in 3D");
-                  for (size_t i = 0; i < num_face_dofs; i += dimension) {
-                     ret(face_offset + i)     = incr(i);
-                     ret(face_offset + i + 1) = solution(compress_offset + sol_ind++);
-                     ret(face_offset + i + 2) = incr(i + 2);
-                  }
-                  break;
-               }
-               case disk::DYDZ: {
-                  if (dimension != 3) throw std::invalid_argument("You are not in 3D");
-                  for (size_t i = 0; i < num_face_dofs; i += dimension) {
-                     ret(face_offset + i)     = solution(compress_offset + sol_ind++);
-                     ret(face_offset + i + 1) = incr(i + 1);
-                     ret(face_offset + i + 2) = incr(i + 2);
-                  }
-                  break;
-               }
-               default: {
-                  throw std::logic_error("Unknown Dirichlet Conditions");
-                  break;
-               }
-            }
-         } else {
-            ret.segment(face_offset, num_face_dofs) =
-              solution.segment(compress_offset, num_face_dofs);
-         }
-      }
-
-      return ret;
-   }
-
-   void
-   impose_neumann_boundary_conditions(const mesh_type& msh, const bnd_type& bnd)
-   {
-      const auto face_degree   = m_hdi.face_degree();
-      const auto num_face_dofs = vector_basis_size(face_degree, dimension - 1, dimension);
-
-      if (bnd.nb_faces_neumann() > 0) {
-         for (auto itor = msh.boundary_faces_begin(); itor != msh.boundary_faces_end(); itor++) {
-            const auto bfc = *itor;
-            const auto face_id = msh.lookup(bfc);
-
-            if (bnd.is_neumann_face(face_id)) {
-               const size_t      face_offset = face_compress_map.at(face_id);
-               auto              fb = make_vector_monomial_basis(msh, bfc, face_degree);
-               const vector_type neumann =
-                 make_rhs(msh, bfc, fb, bnd.neumann_boundary_func(face_id), face_degree);
-
-               assert(neumann.size() == num_face_dofs);
-
-               if (bnd.is_dirichlet_face(face_id)) {
-                  switch (bnd.dirichlet_boundary_type(face_id)) {
-                     case disk::DIRICHLET: {
-                        throw std::invalid_argument("You tried to impose both Dirichlet and "
-                                                    "Neumann conditions on the same face");
-                        break;
-                     }
-                     case disk::CLAMPED: {
-                        throw std::invalid_argument("You tried to impose both Dirichlet and "
-                                                    "Neumann conditions on the same face");
-                        break;
-                     }
-                     case disk::DX: {
-                        for (size_t i = 0; i < num_face_dofs; i += dimension) {
-                           RHS(face_offset + i + 1) += neumann(i + 1);
-                           if (dimension == 3) {
-                              RHS(face_offset + i + 2) += neumann(i + 2);
-                           }
-                        }
-                        break;
-                     }
-                     case disk::DY: {
-                        for (size_t i = 0; i < num_face_dofs; i += dimension) {
-                           RHS(face_offset + i) = neumann(i);
-                           if (dimension == 3) {
-                              RHS(face_offset + i + 2) += neumann(i + 2);
-                           }
-                        }
-
-                        break;
-                     }
-                     case disk::DZ: {
-                        if (dimension != 3) throw std::invalid_argument("You are not in 3D");
-                        for (size_t i = 0; i < num_face_dofs; i += dimension) {
-                           RHS(face_offset + i) += neumann(i);
-                           RHS(face_offset + i + 1) += neumann(i + 1);
-                        }
-                        break;
-                     }
-                     case disk::DXDY: {
-                        for (size_t i = 0; i < num_face_dofs; i += dimension) {
-                           if (dimension == 3) {
-                              RHS(face_offset + i + 2) += neumann(i + 2);
-                           }
-                        }
-                        break;
-                     }
-                     case disk::DXDZ: {
-                        if (dimension != 3) throw std::invalid_argument("You are not in 3D");
-                        for (size_t i = 0; i < num_face_dofs; i += dimension) {
-                           RHS(face_offset + i + 1) += neumann(i + 1);
-                        }
-                        break;
-                     }
-                     case disk::DYDZ: {
-                        if (dimension != 3) throw std::invalid_argument("You are not in 3D");
-                        for (size_t i = 0; i < num_face_dofs; i += dimension) {
-                           RHS(face_offset + i) += neumann(i);
-                        }
-                        break;
-                     }
-                     default: {
-                        throw std::logic_error("Unknown Dirichlet Conditions");
-                        break;
-                     }
-                  }
-               } else {
-                  RHS.segment(face_offset, num_face_dofs) += neumann;
-               }
-            }
-         }
-      }
-   }
-
-   void
-   finalize()
-   {
-      LHS.setFromTriplets(m_triplets.begin(), m_triplets.end());
-      m_triplets.clear();
-   }
-};
-
-template<typename Mesh, typename BoundaryType>
-auto
-make_mechanics_assembler(const Mesh& msh, const hho_degree_info hdi, const BoundaryType& bnd)
-{
-   return assembler_mechanics<Mesh>(msh, hdi, bnd);
-}
-
-// define some optimization
-namespace priv {
-
-template<typename Mesh>
-dynamic_matrix<typename Mesh::coordinate_type>
-compute_lhs_vector(const Mesh&                msh,
-                   const typename Mesh::cell& cl,
-                   const hho_degree_info& hdi,
-                   const dynamic_matrix<typename Mesh::coordinate_type>& lhs_scalar)
-{
-    typedef typename Mesh::coordinate_type scalar_type;
-
-    const int dimension     = Mesh::dimension;
-    const auto num_cell_dofs = vector_basis_size(hdi.cell_degree(), dimension, dimension);
-    const auto num_face_dofs = vector_basis_size(hdi.face_degree(), dimension - 1, dimension);
-
-    const auto   fcs     = faces(msh, cl);
-    const auto num_faces = fcs.size();
-
-    const auto total_dofs = num_cell_dofs + num_faces * num_face_dofs;
-
-    dynamic_matrix<scalar_type> lhs = dynamic_matrix<scalar_type>::Zero(total_dofs, total_dofs);
-
-    const auto scal_cell_dofs = scalar_basis_size(hdi.cell_degree(), dimension);
-    const auto scal_face_dofs = scalar_basis_size(hdi.face_degree(), dimension - 1);
-    const auto scal_total_dofs = scal_cell_dofs + num_faces * scal_face_dofs;
-
-    assert(lhs_scalar.rows() == scal_total_dofs);
-    assert(lhs_scalar.cols() == scal_total_dofs);
-
-    int row, col;
-#ifdef FILL_COLMAJOR
-    for (int j = 0; j < scal_total_dofs; j++)
-    {
-        col = j * dimension;
-        for (int i = 0; i < scal_total_dofs; i++)
-        {
-            row = i * dimension;
-            for (int k = 0; k < dimension; k++)
-            {
-                lhs(row + k, col + k) = lhs_scalar(i, j);
-            }
-        }
-    }
-#else
-    for (int i = 0; i < scal_total_dofs; i++)
-    {
-        row = i * dimension;
-        for (int j = 0; j < scal_total_dofs; j++)
-        {
-            col = j * dimension;
-            for (int k = 0; k < dimension; k++)
-            {
-                lhs(row + k, col + k) = lhs_scalar(i, j);
-            }
-        }
-    }
-#endif
-
-    return lhs;
-}
-
-template<typename Mesh>
-dynamic_matrix<typename Mesh::coordinate_type>
-compute_grad_vector(const Mesh&                                       msh,
-                    const typename Mesh::cell&                        cl,
-                    const hho_degree_info&                            hdi,
-                    const dynamic_matrix<typename Mesh::coordinate_type>& grad_scalar)
-{
-    typedef typename Mesh::coordinate_type scalar_type;
-
-    const int  dimension     = Mesh::dimension;
-    const auto rbs           = vector_basis_size(hdi.reconstruction_degree(), dimension, dimension);
-    const auto num_cell_dofs = vector_basis_size(hdi.cell_degree(), dimension, dimension);
-    const auto num_face_dofs = vector_basis_size(hdi.face_degree(), dimension - 1, dimension);
-
-    const auto fcs       = faces(msh, cl);
-    const auto num_faces = fcs.size();
-
-    const auto total_dofs = num_cell_dofs + num_faces * num_face_dofs;
-
-    dynamic_matrix<scalar_type> grad = dynamic_matrix<scalar_type>::Zero(rbs - dimension, total_dofs);
-
-    const auto scal_rbs        = scalar_basis_size(hdi.reconstruction_degree(), dimension);
-    const auto scal_cell_dofs  = scalar_basis_size(hdi.cell_degree(), dimension);
-    const auto scal_face_dofs  = scalar_basis_size(hdi.face_degree(), dimension - 1);
-    const auto scal_total_dofs = scal_cell_dofs + num_faces * scal_face_dofs;
-
-    assert(grad_scalar.rows() == scal_rbs - 1);
-    assert(grad_scalar.cols() == scal_total_dofs);
-
-    int row, col;
-#ifdef FILL_COLMAJOR
-    for (int j = 0; j < scal_total_dofs; j++)
-    {
-        col = j * dimension;
-        for (int i = 0; i < scal_total_dofs; i++)
-        {
-            row = i * dimension;
-            for (int k = 0; k < dimension; k++)
-            {
-                grad(row + k, col + k) = grad_scalar(i, j);
-            }
-        }
-    }
-#else
-    for (int i = 0; i < scal_rbs-1; i++)
-    {
-        row = i * dimension;
-        for (int j = 0; j < scal_total_dofs; j++)
-        {
-            col = j * dimension;
-            for (int k = 0; k < dimension; k++)
-            {
-                grad(row + k, col + k) = grad_scalar(i, j);
-            }
-        }
->>>>>>> 23b1baf2
     }
 #endif
 
